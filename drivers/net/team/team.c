--- conflicted
+++ resolved
@@ -795,29 +795,17 @@
 }
 
 #ifdef CONFIG_NET_POLL_CONTROLLER
-<<<<<<< HEAD
-static int team_port_enable_netpoll(struct team *team, struct team_port *port)
-=======
 static int team_port_enable_netpoll(struct team *team, struct team_port *port,
 				    gfp_t gfp)
->>>>>>> 9450d57e
 {
 	struct netpoll *np;
 	int err;
 
-<<<<<<< HEAD
-	np = kzalloc(sizeof(*np), GFP_KERNEL);
-	if (!np)
-		return -ENOMEM;
-
-	err = __netpoll_setup(np, port->dev);
-=======
 	np = kzalloc(sizeof(*np), gfp);
 	if (!np)
 		return -ENOMEM;
 
 	err = __netpoll_setup(np, port->dev, gfp);
->>>>>>> 9450d57e
 	if (err) {
 		kfree(np);
 		return err;
@@ -846,12 +834,8 @@
 }
 
 #else
-<<<<<<< HEAD
-static int team_port_enable_netpoll(struct team *team, struct team_port *port)
-=======
 static int team_port_enable_netpoll(struct team *team, struct team_port *port,
 				    gfp_t gfp)
->>>>>>> 9450d57e
 {
 	return 0;
 }
@@ -931,11 +915,7 @@
 	}
 
 	if (team_netpoll_info(team)) {
-<<<<<<< HEAD
-		err = team_port_enable_netpoll(team, port);
-=======
 		err = team_port_enable_netpoll(team, port, GFP_KERNEL);
->>>>>>> 9450d57e
 		if (err) {
 			netdev_err(dev, "Failed to enable netpoll on device %s\n",
 				   portname);
@@ -1465,11 +1445,7 @@
 }
 
 static int team_netpoll_setup(struct net_device *dev,
-<<<<<<< HEAD
-			      struct netpoll_info *npifo)
-=======
 			      struct netpoll_info *npifo, gfp_t gfp)
->>>>>>> 9450d57e
 {
 	struct team *team = netdev_priv(dev);
 	struct team_port *port;
@@ -1477,11 +1453,7 @@
 
 	mutex_lock(&team->lock);
 	list_for_each_entry(port, &team->port_list, list) {
-<<<<<<< HEAD
-		err = team_port_enable_netpoll(team, port);
-=======
 		err = team_port_enable_netpoll(team, port, gfp);
->>>>>>> 9450d57e
 		if (err) {
 			__team_netpoll_cleanup(team);
 			break;
