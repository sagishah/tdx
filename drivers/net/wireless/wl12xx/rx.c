/*
 * This file is part of wl1271
 *
 * Copyright (C) 2009 Nokia Corporation
 *
 * Contact: Luciano Coelho <luciano.coelho@nokia.com>
 *
 * This program is free software; you can redistribute it and/or
 * modify it under the terms of the GNU General Public License
 * version 2 as published by the Free Software Foundation.
 *
 * This program is distributed in the hope that it will be useful, but
 * WITHOUT ANY WARRANTY; without even the implied warranty of
 * MERCHANTABILITY or FITNESS FOR A PARTICULAR PURPOSE.  See the GNU
 * General Public License for more details.
 *
 * You should have received a copy of the GNU General Public License
 * along with this program; if not, write to the Free Software
 * Foundation, Inc., 51 Franklin St, Fifth Floor, Boston, MA
 * 02110-1301 USA
 *
 */

#include <linux/gfp.h>

#include "wl12xx.h"
#include "acx.h"
#include "reg.h"
#include "rx.h"
#include "io.h"

static u8 wl1271_rx_get_mem_block(struct wl1271_fw_common_status *status,
				  u32 drv_rx_counter)
{
	return le32_to_cpu(status->rx_pkt_descs[drv_rx_counter]) &
		RX_MEM_BLOCK_MASK;
}

static u32 wl1271_rx_get_buf_size(struct wl1271_fw_common_status *status,
				 u32 drv_rx_counter)
{
	return (le32_to_cpu(status->rx_pkt_descs[drv_rx_counter]) &
		RX_BUF_SIZE_MASK) >> RX_BUF_SIZE_SHIFT_DIV;
}

static void wl1271_rx_status(struct wl1271 *wl,
			     struct wl1271_rx_descriptor *desc,
			     struct ieee80211_rx_status *status,
			     u8 beacon)
{
	memset(status, 0, sizeof(struct ieee80211_rx_status));

	if ((desc->flags & WL1271_RX_DESC_BAND_MASK) == WL1271_RX_DESC_BAND_BG)
		status->band = IEEE80211_BAND_2GHZ;
	else
		status->band = IEEE80211_BAND_5GHZ;

	status->rate_idx = wl1271_rate_to_idx(desc->rate, status->band);

#ifdef CONFIG_WL12XX_HT
	/* 11n support */
	if (desc->rate <= CONF_HW_RXTX_RATE_MCS0)
		status->flag |= RX_FLAG_HT;
#endif

	status->signal = desc->rssi;

	/*
	 * FIXME: In wl1251, the SNR should be divided by two.  In wl1271 we
	 * need to divide by two for now, but TI has been discussing about
	 * changing it.  This needs to be rechecked.
	 */
	wl->noise = desc->rssi - (desc->snr >> 1);

<<<<<<< HEAD
	status->freq = ieee80211_channel_to_frequency(desc->channel, desc_band);
=======
	status->freq = ieee80211_channel_to_frequency(desc->channel,
						      status->band);
>>>>>>> d762f438

	if (desc->flags & WL1271_RX_DESC_ENCRYPT_MASK) {
		u8 desc_err_code = desc->status & WL1271_RX_DESC_STATUS_MASK;

		status->flag |= RX_FLAG_IV_STRIPPED | RX_FLAG_MMIC_STRIPPED |
				RX_FLAG_DECRYPTED;

		if (unlikely(desc_err_code == WL1271_RX_DESC_MIC_FAIL)) {
			status->flag |= RX_FLAG_MMIC_ERROR;
			wl1271_warning("Michael MIC error");
		}
	}
}

static int wl1271_rx_handle_data(struct wl1271 *wl, u8 *data, u32 length)
{
	struct wl1271_rx_descriptor *desc;
	struct sk_buff *skb;
	struct ieee80211_hdr *hdr;
	u8 *buf;
	u8 beacon = 0;

	/*
	 * In PLT mode we seem to get frames and mac80211 warns about them,
	 * workaround this by not retrieving them at all.
	 */
	if (unlikely(wl->state == WL1271_STATE_PLT))
		return -EINVAL;

	/* the data read starts with the descriptor */
	desc = (struct wl1271_rx_descriptor *) data;

	switch (desc->status & WL1271_RX_DESC_STATUS_MASK) {
	/* discard corrupted packets */
	case WL1271_RX_DESC_DRIVER_RX_Q_FAIL:
	case WL1271_RX_DESC_DECRYPT_FAIL:
		wl1271_warning("corrupted packet in RX with status: 0x%x",
			       desc->status & WL1271_RX_DESC_STATUS_MASK);
		return -EINVAL;
	case WL1271_RX_DESC_SUCCESS:
	case WL1271_RX_DESC_MIC_FAIL:
		break;
	default:
		wl1271_error("invalid RX descriptor status: 0x%x",
			     desc->status & WL1271_RX_DESC_STATUS_MASK);
		return -EINVAL;
	}

	skb = __dev_alloc_skb(length, GFP_KERNEL);
	if (!skb) {
		wl1271_error("Couldn't allocate RX frame");
		return -ENOMEM;
	}

	buf = skb_put(skb, length);
	memcpy(buf, data, length);

	/* now we pull the descriptor out of the buffer */
	skb_pull(skb, sizeof(*desc));

	hdr = (struct ieee80211_hdr *)skb->data;
	if (ieee80211_is_beacon(hdr->frame_control))
		beacon = 1;

	wl1271_rx_status(wl, desc, IEEE80211_SKB_RXCB(skb), beacon);

	wl1271_debug(DEBUG_RX, "rx skb 0x%p: %d B %s", skb,
		     skb->len - desc->pad_len,
		     beacon ? "beacon" : "");

	skb_trim(skb, skb->len - desc->pad_len);

	skb_queue_tail(&wl->deferred_rx_queue, skb);
	ieee80211_queue_work(wl->hw, &wl->netstack_work);

	return 0;
}

void wl1271_rx(struct wl1271 *wl, struct wl1271_fw_common_status *status)
{
	struct wl1271_acx_mem_map *wl_mem_map = wl->target_mem_map;
	u32 buf_size;
	u32 fw_rx_counter  = status->fw_rx_counter & NUM_RX_PKT_DESC_MOD_MASK;
	u32 drv_rx_counter = wl->rx_counter & NUM_RX_PKT_DESC_MOD_MASK;
	u32 rx_counter;
	u32 mem_block;
	u32 pkt_length;
	u32 pkt_offset;

	while (drv_rx_counter != fw_rx_counter) {
		buf_size = 0;
		rx_counter = drv_rx_counter;
		while (rx_counter != fw_rx_counter) {
			pkt_length = wl1271_rx_get_buf_size(status, rx_counter);
			if (buf_size + pkt_length > WL1271_AGGR_BUFFER_SIZE)
				break;
			buf_size += pkt_length;
			rx_counter++;
			rx_counter &= NUM_RX_PKT_DESC_MOD_MASK;
		}

		if (buf_size == 0) {
			wl1271_warning("received empty data");
			break;
		}

		if (wl->chip.id != CHIP_ID_1283_PG20) {
			/*
			 * Choose the block we want to read
			 * For aggregated packets, only the first memory block
			 * should be retrieved. The FW takes care of the rest.
			 */
			mem_block = wl1271_rx_get_mem_block(status,
							    drv_rx_counter);

			wl->rx_mem_pool_addr.addr = (mem_block << 8) +
			   le32_to_cpu(wl_mem_map->packet_memory_pool_start);

			wl->rx_mem_pool_addr.addr_extra =
				wl->rx_mem_pool_addr.addr + 4;

			wl1271_write(wl, WL1271_SLV_REG_DATA,
				     &wl->rx_mem_pool_addr,
				     sizeof(wl->rx_mem_pool_addr), false);
		}

		/* Read all available packets at once */
		wl1271_read(wl, WL1271_SLV_MEM_DATA, wl->aggr_buf,
				buf_size, true);

		/* Split data into separate packets */
		pkt_offset = 0;
		while (pkt_offset < buf_size) {
			pkt_length = wl1271_rx_get_buf_size(status,
					drv_rx_counter);
			/*
			 * the handle data call can only fail in memory-outage
			 * conditions, in that case the received frame will just
			 * be dropped.
			 */
			wl1271_rx_handle_data(wl,
					      wl->aggr_buf + pkt_offset,
					      pkt_length);
			wl->rx_counter++;
			drv_rx_counter++;
			drv_rx_counter &= NUM_RX_PKT_DESC_MOD_MASK;
			pkt_offset += pkt_length;
		}
	}

	/*
	 * Write the driver's packet counter to the FW. This is only required
	 * for older hardware revisions
	 */
	if (wl->quirks & WL12XX_QUIRK_END_OF_TRANSACTION)
		wl1271_write32(wl, RX_DRIVER_COUNTER_ADDRESS, wl->rx_counter);
}

void wl1271_set_default_filters(struct wl1271 *wl)
{
	if (wl->bss_type == BSS_TYPE_AP_BSS) {
		wl->rx_config = WL1271_DEFAULT_AP_RX_CONFIG;
		wl->rx_filter = WL1271_DEFAULT_AP_RX_FILTER;
	} else {
		wl->rx_config = WL1271_DEFAULT_STA_RX_CONFIG;
		wl->rx_filter = WL1271_DEFAULT_STA_RX_FILTER;
	}
}<|MERGE_RESOLUTION|>--- conflicted
+++ resolved
@@ -72,12 +72,8 @@
 	 */
 	wl->noise = desc->rssi - (desc->snr >> 1);
 
-<<<<<<< HEAD
-	status->freq = ieee80211_channel_to_frequency(desc->channel, desc_band);
-=======
 	status->freq = ieee80211_channel_to_frequency(desc->channel,
 						      status->band);
->>>>>>> d762f438
 
 	if (desc->flags & WL1271_RX_DESC_ENCRYPT_MASK) {
 		u8 desc_err_code = desc->status & WL1271_RX_DESC_STATUS_MASK;
