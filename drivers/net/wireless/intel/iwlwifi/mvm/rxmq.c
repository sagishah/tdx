// SPDX-License-Identifier: GPL-2.0 OR BSD-3-Clause
/*
 * Copyright (C) 2012-2014, 2018-2021 Intel Corporation
 * Copyright (C) 2013-2015 Intel Mobile Communications GmbH
 * Copyright (C) 2015-2017 Intel Deutschland GmbH
 */
#include <linux/etherdevice.h>
#include <linux/skbuff.h>
#include "iwl-trans.h"
#include "mvm.h"
#include "fw-api.h"

static void *iwl_mvm_skb_get_hdr(struct sk_buff *skb)
{
	struct ieee80211_rx_status *rx_status = IEEE80211_SKB_RXCB(skb);
	u8 *data = skb->data;

	/* Alignment concerns */
	BUILD_BUG_ON(sizeof(struct ieee80211_radiotap_he) % 4);
	BUILD_BUG_ON(sizeof(struct ieee80211_radiotap_he_mu) % 4);
	BUILD_BUG_ON(sizeof(struct ieee80211_radiotap_lsig) % 4);
	BUILD_BUG_ON(sizeof(struct ieee80211_vendor_radiotap) % 4);

	if (rx_status->flag & RX_FLAG_RADIOTAP_HE)
		data += sizeof(struct ieee80211_radiotap_he);
	if (rx_status->flag & RX_FLAG_RADIOTAP_HE_MU)
		data += sizeof(struct ieee80211_radiotap_he_mu);
	if (rx_status->flag & RX_FLAG_RADIOTAP_LSIG)
		data += sizeof(struct ieee80211_radiotap_lsig);
	if (rx_status->flag & RX_FLAG_RADIOTAP_VENDOR_DATA) {
		struct ieee80211_vendor_radiotap *radiotap = (void *)data;

		data += sizeof(*radiotap) + radiotap->len + radiotap->pad;
	}

	return data;
}

static inline int iwl_mvm_check_pn(struct iwl_mvm *mvm, struct sk_buff *skb,
				   int queue, struct ieee80211_sta *sta)
{
	struct iwl_mvm_sta *mvmsta;
	struct ieee80211_hdr *hdr = iwl_mvm_skb_get_hdr(skb);
	struct ieee80211_rx_status *stats = IEEE80211_SKB_RXCB(skb);
	struct iwl_mvm_key_pn *ptk_pn;
	int res;
	u8 tid, keyidx;
	u8 pn[IEEE80211_CCMP_PN_LEN];
	u8 *extiv;

	/* do PN checking */

	/* multicast and non-data only arrives on default queue */
	if (!ieee80211_is_data(hdr->frame_control) ||
	    is_multicast_ether_addr(hdr->addr1))
		return 0;

	/* do not check PN for open AP */
	if (!(stats->flag & RX_FLAG_DECRYPTED))
		return 0;

	/*
	 * avoid checking for default queue - we don't want to replicate
	 * all the logic that's necessary for checking the PN on fragmented
	 * frames, leave that to mac80211
	 */
	if (queue == 0)
		return 0;

	/* if we are here - this for sure is either CCMP or GCMP */
	if (IS_ERR_OR_NULL(sta)) {
		IWL_DEBUG_DROP(mvm,
			       "expected hw-decrypted unicast frame for station\n");
		return -1;
	}

	mvmsta = iwl_mvm_sta_from_mac80211(sta);

	extiv = (u8 *)hdr + ieee80211_hdrlen(hdr->frame_control);
	keyidx = extiv[3] >> 6;

	ptk_pn = rcu_dereference(mvmsta->ptk_pn[keyidx]);
	if (!ptk_pn)
		return -1;

	if (ieee80211_is_data_qos(hdr->frame_control))
		tid = ieee80211_get_tid(hdr);
	else
		tid = 0;

	/* we don't use HCCA/802.11 QoS TSPECs, so drop such frames */
	if (tid >= IWL_MAX_TID_COUNT)
		return -1;

	/* load pn */
	pn[0] = extiv[7];
	pn[1] = extiv[6];
	pn[2] = extiv[5];
	pn[3] = extiv[4];
	pn[4] = extiv[1];
	pn[5] = extiv[0];

	res = memcmp(pn, ptk_pn->q[queue].pn[tid], IEEE80211_CCMP_PN_LEN);
	if (res < 0)
		return -1;
	if (!res && !(stats->flag & RX_FLAG_ALLOW_SAME_PN))
		return -1;

	memcpy(ptk_pn->q[queue].pn[tid], pn, IEEE80211_CCMP_PN_LEN);
	stats->flag |= RX_FLAG_PN_VALIDATED;

	return 0;
}

/* iwl_mvm_create_skb Adds the rxb to a new skb */
static int iwl_mvm_create_skb(struct iwl_mvm *mvm, struct sk_buff *skb,
			      struct ieee80211_hdr *hdr, u16 len, u8 crypt_len,
			      struct iwl_rx_cmd_buffer *rxb)
{
	struct iwl_rx_packet *pkt = rxb_addr(rxb);
	struct iwl_rx_mpdu_desc *desc = (void *)pkt->data;
	unsigned int headlen, fraglen, pad_len = 0;
	unsigned int hdrlen = ieee80211_hdrlen(hdr->frame_control);
	u8 mic_crc_len = u8_get_bits(desc->mac_flags1,
				     IWL_RX_MPDU_MFLG1_MIC_CRC_LEN_MASK) << 1;

	if (desc->mac_flags2 & IWL_RX_MPDU_MFLG2_PAD) {
		len -= 2;
		pad_len = 2;
	}

	/*
	 * For non monitor interface strip the bytes the RADA might not have
	 * removed. As monitor interface cannot exist with other interfaces
	 * this removal is safe.
	 */
	if (mic_crc_len && !ieee80211_hw_check(mvm->hw, RX_INCLUDES_FCS)) {
		u32 pkt_flags = le32_to_cpu(pkt->len_n_flags);

		/*
		 * If RADA was not enabled then decryption was not performed so
		 * the MIC cannot be removed.
		 */
		if (!(pkt_flags & FH_RSCSR_RADA_EN)) {
			if (WARN_ON(crypt_len > mic_crc_len))
				return -EINVAL;

			mic_crc_len -= crypt_len;
		}

		if (WARN_ON(mic_crc_len > len))
			return -EINVAL;

		len -= mic_crc_len;
	}

	/* If frame is small enough to fit in skb->head, pull it completely.
	 * If not, only pull ieee80211_hdr (including crypto if present, and
	 * an additional 8 bytes for SNAP/ethertype, see below) so that
	 * splice() or TCP coalesce are more efficient.
	 *
	 * Since, in addition, ieee80211_data_to_8023() always pull in at
	 * least 8 bytes (possibly more for mesh) we can do the same here
	 * to save the cost of doing it later. That still doesn't pull in
	 * the actual IP header since the typical case has a SNAP header.
	 * If the latter changes (there are efforts in the standards group
	 * to do so) we should revisit this and ieee80211_data_to_8023().
	 */
	headlen = (len <= skb_tailroom(skb)) ? len :
					       hdrlen + crypt_len + 8;

	/* The firmware may align the packet to DWORD.
	 * The padding is inserted after the IV.
	 * After copying the header + IV skip the padding if
	 * present before copying packet data.
	 */
	hdrlen += crypt_len;

	if (unlikely(headlen < hdrlen))
		return -EINVAL;

	skb_put_data(skb, hdr, hdrlen);
	skb_put_data(skb, (u8 *)hdr + hdrlen + pad_len, headlen - hdrlen);

	/*
	 * If we did CHECKSUM_COMPLETE, the hardware only does it right for
	 * certain cases and starts the checksum after the SNAP. Check if
	 * this is the case - it's easier to just bail out to CHECKSUM_NONE
	 * in the cases the hardware didn't handle, since it's rare to see
	 * such packets, even though the hardware did calculate the checksum
	 * in this case, just starting after the MAC header instead.
	 *
	 * Starting from Bz hardware, it calculates starting directly after
	 * the MAC header, so that matches mac80211's expectation.
	 */
	if (skb->ip_summed == CHECKSUM_COMPLETE &&
	    mvm->trans->trans_cfg->device_family < IWL_DEVICE_FAMILY_BZ) {
		struct {
			u8 hdr[6];
			__be16 type;
		} __packed *shdr = (void *)((u8 *)hdr + hdrlen + pad_len);

		if (unlikely(headlen - hdrlen < sizeof(*shdr) ||
			     !ether_addr_equal(shdr->hdr, rfc1042_header) ||
			     (shdr->type != htons(ETH_P_IP) &&
			      shdr->type != htons(ETH_P_ARP) &&
			      shdr->type != htons(ETH_P_IPV6) &&
			      shdr->type != htons(ETH_P_8021Q) &&
			      shdr->type != htons(ETH_P_PAE) &&
			      shdr->type != htons(ETH_P_TDLS))))
			skb->ip_summed = CHECKSUM_NONE;
	}

	fraglen = len - headlen;

	if (fraglen) {
		int offset = (void *)hdr + headlen + pad_len -
			     rxb_addr(rxb) + rxb_offset(rxb);

		skb_add_rx_frag(skb, 0, rxb_steal_page(rxb), offset,
				fraglen, rxb->truesize);
	}

	return 0;
}

static void iwl_mvm_add_rtap_sniffer_config(struct iwl_mvm *mvm,
					    struct sk_buff *skb)
{
	struct ieee80211_rx_status *rx_status = IEEE80211_SKB_RXCB(skb);
	struct ieee80211_vendor_radiotap *radiotap;
	const int size = sizeof(*radiotap) + sizeof(__le16);

	if (!mvm->cur_aid)
		return;

	/* ensure alignment */
	BUILD_BUG_ON((size + 2) % 4);

	radiotap = skb_put(skb, size + 2);
	radiotap->align = 1;
	/* Intel OUI */
	radiotap->oui[0] = 0xf6;
	radiotap->oui[1] = 0x54;
	radiotap->oui[2] = 0x25;
	/* radiotap sniffer config sub-namespace */
	radiotap->subns = 1;
	radiotap->present = 0x1;
	radiotap->len = size - sizeof(*radiotap);
	radiotap->pad = 2;

	/* fill the data now */
	memcpy(radiotap->data, &mvm->cur_aid, sizeof(mvm->cur_aid));
	/* and clear the padding */
	memset(radiotap->data + sizeof(__le16), 0, radiotap->pad);

	rx_status->flag |= RX_FLAG_RADIOTAP_VENDOR_DATA;
}

/* iwl_mvm_pass_packet_to_mac80211 - passes the packet for mac80211 */
static void iwl_mvm_pass_packet_to_mac80211(struct iwl_mvm *mvm,
					    struct napi_struct *napi,
					    struct sk_buff *skb, int queue,
					    struct ieee80211_sta *sta)
{
	if (iwl_mvm_check_pn(mvm, skb, queue, sta))
		kfree_skb(skb);
	else
		ieee80211_rx_napi(mvm->hw, sta, skb, napi);
}

static void iwl_mvm_get_signal_strength(struct iwl_mvm *mvm,
					struct ieee80211_rx_status *rx_status,
					u32 rate_n_flags, int energy_a,
					int energy_b)
{
	int max_energy;
	u32 rate_flags = rate_n_flags;

	energy_a = energy_a ? -energy_a : S8_MIN;
	energy_b = energy_b ? -energy_b : S8_MIN;
	max_energy = max(energy_a, energy_b);

	IWL_DEBUG_STATS(mvm, "energy In A %d B %d, and max %d\n",
			energy_a, energy_b, max_energy);

	rx_status->signal = max_energy;
	rx_status->chains =
		(rate_flags & RATE_MCS_ANT_AB_MSK) >> RATE_MCS_ANT_POS;
	rx_status->chain_signal[0] = energy_a;
	rx_status->chain_signal[1] = energy_b;
}

static int iwl_mvm_rx_mgmt_prot(struct ieee80211_sta *sta,
				struct ieee80211_hdr *hdr,
				struct iwl_rx_mpdu_desc *desc,
				u32 status)
{
	struct iwl_mvm_sta *mvmsta;
	struct iwl_mvm_vif *mvmvif;
	u8 keyid;
	struct ieee80211_key_conf *key;
	u32 len = le16_to_cpu(desc->mpdu_len);
	const u8 *frame = (void *)hdr;

	if ((status & IWL_RX_MPDU_STATUS_SEC_MASK) == IWL_RX_MPDU_STATUS_SEC_NONE)
		return 0;

	/*
	 * For non-beacon, we don't really care. But beacons may
	 * be filtered out, and we thus need the firmware's replay
	 * detection, otherwise beacons the firmware previously
	 * filtered could be replayed, or something like that, and
	 * it can filter a lot - though usually only if nothing has
	 * changed.
	 */
	if (!ieee80211_is_beacon(hdr->frame_control))
		return 0;

	/* key mismatch - will also report !MIC_OK but we shouldn't count it */
	if (!(status & IWL_RX_MPDU_STATUS_KEY_VALID))
		return -1;

	/* good cases */
	if (likely(status & IWL_RX_MPDU_STATUS_MIC_OK &&
		   !(status & IWL_RX_MPDU_STATUS_REPLAY_ERROR)))
		return 0;

	if (!sta)
		return -1;

	mvmsta = iwl_mvm_sta_from_mac80211(sta);

	mvmvif = iwl_mvm_vif_from_mac80211(mvmsta->vif);

	/*
	 * both keys will have the same cipher and MIC length, use
	 * whichever one is available
	 */
	key = rcu_dereference(mvmvif->bcn_prot.keys[0]);
	if (!key) {
		key = rcu_dereference(mvmvif->bcn_prot.keys[1]);
		if (!key)
			return -1;
	}

	if (len < key->icv_len + IEEE80211_GMAC_PN_LEN + 2)
		return -1;

	/* get the real key ID */
	keyid = frame[len - key->icv_len - IEEE80211_GMAC_PN_LEN - 2];
	/* and if that's the other key, look it up */
	if (keyid != key->keyidx) {
		/*
		 * shouldn't happen since firmware checked, but be safe
		 * in case the MIC length is wrong too, for example
		 */
		if (keyid != 6 && keyid != 7)
			return -1;
		key = rcu_dereference(mvmvif->bcn_prot.keys[keyid - 6]);
		if (!key)
			return -1;
	}

	/* Report status to mac80211 */
	if (!(status & IWL_RX_MPDU_STATUS_MIC_OK))
		ieee80211_key_mic_failure(key);
	else if (status & IWL_RX_MPDU_STATUS_REPLAY_ERROR)
		ieee80211_key_replay(key);

	return -1;
}

static int iwl_mvm_rx_crypto(struct iwl_mvm *mvm, struct ieee80211_sta *sta,
			     struct ieee80211_hdr *hdr,
			     struct ieee80211_rx_status *stats, u16 phy_info,
			     struct iwl_rx_mpdu_desc *desc,
			     u32 pkt_flags, int queue, u8 *crypt_len)
{
	u32 status = le32_to_cpu(desc->status);

	/*
	 * Drop UNKNOWN frames in aggregation, unless in monitor mode
	 * (where we don't have the keys).
	 * We limit this to aggregation because in TKIP this is a valid
	 * scenario, since we may not have the (correct) TTAK (phase 1
	 * key) in the firmware.
	 */
	if (phy_info & IWL_RX_MPDU_PHY_AMPDU &&
	    (status & IWL_RX_MPDU_STATUS_SEC_MASK) ==
	    IWL_RX_MPDU_STATUS_SEC_UNKNOWN && !mvm->monitor_on)
		return -1;

	if (unlikely(ieee80211_is_mgmt(hdr->frame_control) &&
		     !ieee80211_has_protected(hdr->frame_control)))
		return iwl_mvm_rx_mgmt_prot(sta, hdr, desc, status);

	if (!ieee80211_has_protected(hdr->frame_control) ||
	    (status & IWL_RX_MPDU_STATUS_SEC_MASK) ==
	    IWL_RX_MPDU_STATUS_SEC_NONE)
		return 0;

	/* TODO: handle packets encrypted with unknown alg */

	switch (status & IWL_RX_MPDU_STATUS_SEC_MASK) {
	case IWL_RX_MPDU_STATUS_SEC_CCM:
	case IWL_RX_MPDU_STATUS_SEC_GCM:
		BUILD_BUG_ON(IEEE80211_CCMP_PN_LEN != IEEE80211_GCMP_PN_LEN);
		/* alg is CCM: check MIC only */
		if (!(status & IWL_RX_MPDU_STATUS_MIC_OK))
			return -1;

		stats->flag |= RX_FLAG_DECRYPTED;
		if (pkt_flags & FH_RSCSR_RADA_EN)
			stats->flag |= RX_FLAG_MIC_STRIPPED;
		*crypt_len = IEEE80211_CCMP_HDR_LEN;
		return 0;
	case IWL_RX_MPDU_STATUS_SEC_TKIP:
		/* Don't drop the frame and decrypt it in SW */
		if (!fw_has_api(&mvm->fw->ucode_capa,
				IWL_UCODE_TLV_API_DEPRECATE_TTAK) &&
		    !(status & IWL_RX_MPDU_RES_STATUS_TTAK_OK))
			return 0;

		if (mvm->trans->trans_cfg->gen2 &&
		    !(status & RX_MPDU_RES_STATUS_MIC_OK))
			stats->flag |= RX_FLAG_MMIC_ERROR;

		*crypt_len = IEEE80211_TKIP_IV_LEN;
		fallthrough;
	case IWL_RX_MPDU_STATUS_SEC_WEP:
		if (!(status & IWL_RX_MPDU_STATUS_ICV_OK))
			return -1;

		stats->flag |= RX_FLAG_DECRYPTED;
		if ((status & IWL_RX_MPDU_STATUS_SEC_MASK) ==
				IWL_RX_MPDU_STATUS_SEC_WEP)
			*crypt_len = IEEE80211_WEP_IV_LEN;

		if (pkt_flags & FH_RSCSR_RADA_EN) {
			stats->flag |= RX_FLAG_ICV_STRIPPED;
			if (mvm->trans->trans_cfg->gen2)
				stats->flag |= RX_FLAG_MMIC_STRIPPED;
		}

		return 0;
	case IWL_RX_MPDU_STATUS_SEC_EXT_ENC:
		if (!(status & IWL_RX_MPDU_STATUS_MIC_OK))
			return -1;
		stats->flag |= RX_FLAG_DECRYPTED;
		return 0;
	case RX_MPDU_RES_STATUS_SEC_CMAC_GMAC_ENC:
		break;
	default:
		/*
		 * Sometimes we can get frames that were not decrypted
		 * because the firmware didn't have the keys yet. This can
		 * happen after connection where we can get multicast frames
		 * before the GTK is installed.
		 * Silently drop those frames.
		 * Also drop un-decrypted frames in monitor mode.
		 */
		if (!is_multicast_ether_addr(hdr->addr1) &&
		    !mvm->monitor_on && net_ratelimit())
			IWL_ERR(mvm, "Unhandled alg: 0x%x\n", status);
	}

	return 0;
}

static void iwl_mvm_rx_csum(struct iwl_mvm *mvm,
			    struct ieee80211_sta *sta,
			    struct sk_buff *skb,
			    struct iwl_rx_packet *pkt)
{
	struct iwl_rx_mpdu_desc *desc = (void *)pkt->data;

	if (mvm->trans->trans_cfg->device_family >= IWL_DEVICE_FAMILY_AX210) {
		if (pkt->len_n_flags & cpu_to_le32(FH_RSCSR_RPA_EN)) {
			u16 hwsum = be16_to_cpu(desc->v3.raw_xsum);

			skb->ip_summed = CHECKSUM_COMPLETE;
			skb->csum = csum_unfold(~(__force __sum16)hwsum);
		}
	} else {
		struct iwl_mvm_sta *mvmsta = iwl_mvm_sta_from_mac80211(sta);
		struct iwl_mvm_vif *mvmvif;
		u16 flags = le16_to_cpu(desc->l3l4_flags);
		u8 l3_prot = (u8)((flags & IWL_RX_L3L4_L3_PROTO_MASK) >>
				  IWL_RX_L3_PROTO_POS);

		mvmvif = iwl_mvm_vif_from_mac80211(mvmsta->vif);

		if (mvmvif->features & NETIF_F_RXCSUM &&
		    flags & IWL_RX_L3L4_TCP_UDP_CSUM_OK &&
		    (flags & IWL_RX_L3L4_IP_HDR_CSUM_OK ||
		     l3_prot == IWL_RX_L3_TYPE_IPV6 ||
		     l3_prot == IWL_RX_L3_TYPE_IPV6_FRAG))
			skb->ip_summed = CHECKSUM_UNNECESSARY;
	}
}

/*
 * returns true if a packet is a duplicate and should be dropped.
 * Updates AMSDU PN tracking info
 */
static bool iwl_mvm_is_dup(struct ieee80211_sta *sta, int queue,
			   struct ieee80211_rx_status *rx_status,
			   struct ieee80211_hdr *hdr,
			   struct iwl_rx_mpdu_desc *desc)
{
	struct iwl_mvm_sta *mvm_sta;
	struct iwl_mvm_rxq_dup_data *dup_data;
	u8 tid, sub_frame_idx;

	if (WARN_ON(IS_ERR_OR_NULL(sta)))
		return false;

	mvm_sta = iwl_mvm_sta_from_mac80211(sta);
	dup_data = &mvm_sta->dup_data[queue];

	/*
	 * Drop duplicate 802.11 retransmissions
	 * (IEEE 802.11-2012: 9.3.2.10 "Duplicate detection and recovery")
	 */
	if (ieee80211_is_ctl(hdr->frame_control) ||
	    ieee80211_is_qos_nullfunc(hdr->frame_control) ||
	    is_multicast_ether_addr(hdr->addr1)) {
		rx_status->flag |= RX_FLAG_DUP_VALIDATED;
		return false;
	}

	if (ieee80211_is_data_qos(hdr->frame_control))
		/* frame has qos control */
		tid = ieee80211_get_tid(hdr);
	else
		tid = IWL_MAX_TID_COUNT;

	/* If this wasn't a part of an A-MSDU the sub-frame index will be 0 */
	sub_frame_idx = desc->amsdu_info &
		IWL_RX_MPDU_AMSDU_SUBFRAME_IDX_MASK;

	if (unlikely(ieee80211_has_retry(hdr->frame_control) &&
		     dup_data->last_seq[tid] == hdr->seq_ctrl &&
		     dup_data->last_sub_frame[tid] >= sub_frame_idx))
		return true;

	/* Allow same PN as the first subframe for following sub frames */
	if (dup_data->last_seq[tid] == hdr->seq_ctrl &&
	    sub_frame_idx > dup_data->last_sub_frame[tid] &&
	    desc->mac_flags2 & IWL_RX_MPDU_MFLG2_AMSDU)
		rx_status->flag |= RX_FLAG_ALLOW_SAME_PN;

	dup_data->last_seq[tid] = hdr->seq_ctrl;
	dup_data->last_sub_frame[tid] = sub_frame_idx;

	rx_status->flag |= RX_FLAG_DUP_VALIDATED;

	return false;
}

/*
 * Returns true if sn2 - buffer_size < sn1 < sn2.
 * To be used only in order to compare reorder buffer head with NSSN.
 * We fully trust NSSN unless it is behind us due to reorder timeout.
 * Reorder timeout can only bring us up to buffer_size SNs ahead of NSSN.
 */
static bool iwl_mvm_is_sn_less(u16 sn1, u16 sn2, u16 buffer_size)
{
	return ieee80211_sn_less(sn1, sn2) &&
	       !ieee80211_sn_less(sn1, sn2 - buffer_size);
}

static void iwl_mvm_sync_nssn(struct iwl_mvm *mvm, u8 baid, u16 nssn)
{
	if (IWL_MVM_USE_NSSN_SYNC) {
		struct iwl_mvm_nssn_sync_data notif = {
			.baid = baid,
			.nssn = nssn,
		};

		iwl_mvm_sync_rx_queues_internal(mvm, IWL_MVM_RXQ_NSSN_SYNC, false,
						&notif, sizeof(notif));
	}
}

#define RX_REORDER_BUF_TIMEOUT_MQ (HZ / 10)

enum iwl_mvm_release_flags {
	IWL_MVM_RELEASE_SEND_RSS_SYNC = BIT(0),
	IWL_MVM_RELEASE_FROM_RSS_SYNC = BIT(1),
};

static void iwl_mvm_release_frames(struct iwl_mvm *mvm,
				   struct ieee80211_sta *sta,
				   struct napi_struct *napi,
				   struct iwl_mvm_baid_data *baid_data,
				   struct iwl_mvm_reorder_buffer *reorder_buf,
				   u16 nssn, u32 flags)
{
	struct iwl_mvm_reorder_buf_entry *entries =
		&baid_data->entries[reorder_buf->queue *
				    baid_data->entries_per_queue];
	u16 ssn = reorder_buf->head_sn;

	lockdep_assert_held(&reorder_buf->lock);

	/*
	 * We keep the NSSN not too far behind, if we are sync'ing it and it
	 * is more than 2048 ahead of us, it must be behind us. Discard it.
	 * This can happen if the queue that hit the 0 / 2048 seqno was lagging
	 * behind and this queue already processed packets. The next if
	 * would have caught cases where this queue would have processed less
	 * than 64 packets, but it may have processed more than 64 packets.
	 */
	if ((flags & IWL_MVM_RELEASE_FROM_RSS_SYNC) &&
	    ieee80211_sn_less(nssn, ssn))
		goto set_timer;

	/* ignore nssn smaller than head sn - this can happen due to timeout */
	if (iwl_mvm_is_sn_less(nssn, ssn, reorder_buf->buf_size))
		goto set_timer;

	while (iwl_mvm_is_sn_less(ssn, nssn, reorder_buf->buf_size)) {
		int index = ssn % reorder_buf->buf_size;
		struct sk_buff_head *skb_list = &entries[index].e.frames;
		struct sk_buff *skb;

		ssn = ieee80211_sn_inc(ssn);
		if ((flags & IWL_MVM_RELEASE_SEND_RSS_SYNC) &&
		    (ssn == 2048 || ssn == 0))
			iwl_mvm_sync_nssn(mvm, baid_data->baid, ssn);

		/*
		 * Empty the list. Will have more than one frame for A-MSDU.
		 * Empty list is valid as well since nssn indicates frames were
		 * received.
		 */
		while ((skb = __skb_dequeue(skb_list))) {
			iwl_mvm_pass_packet_to_mac80211(mvm, napi, skb,
							reorder_buf->queue,
							sta);
			reorder_buf->num_stored--;
		}
	}
	reorder_buf->head_sn = nssn;

set_timer:
	if (reorder_buf->num_stored && !reorder_buf->removed) {
		u16 index = reorder_buf->head_sn % reorder_buf->buf_size;

		while (skb_queue_empty(&entries[index].e.frames))
			index = (index + 1) % reorder_buf->buf_size;
		/* modify timer to match next frame's expiration time */
		mod_timer(&reorder_buf->reorder_timer,
			  entries[index].e.reorder_time + 1 +
			  RX_REORDER_BUF_TIMEOUT_MQ);
	} else {
		del_timer(&reorder_buf->reorder_timer);
	}
}

void iwl_mvm_reorder_timer_expired(struct timer_list *t)
{
	struct iwl_mvm_reorder_buffer *buf = from_timer(buf, t, reorder_timer);
	struct iwl_mvm_baid_data *baid_data =
		iwl_mvm_baid_data_from_reorder_buf(buf);
	struct iwl_mvm_reorder_buf_entry *entries =
		&baid_data->entries[buf->queue * baid_data->entries_per_queue];
	int i;
	u16 sn = 0, index = 0;
	bool expired = false;
	bool cont = false;

	spin_lock(&buf->lock);

	if (!buf->num_stored || buf->removed) {
		spin_unlock(&buf->lock);
		return;
	}

	for (i = 0; i < buf->buf_size ; i++) {
		index = (buf->head_sn + i) % buf->buf_size;

		if (skb_queue_empty(&entries[index].e.frames)) {
			/*
			 * If there is a hole and the next frame didn't expire
			 * we want to break and not advance SN
			 */
			cont = false;
			continue;
		}
		if (!cont &&
		    !time_after(jiffies, entries[index].e.reorder_time +
					 RX_REORDER_BUF_TIMEOUT_MQ))
			break;

		expired = true;
		/* continue until next hole after this expired frames */
		cont = true;
		sn = ieee80211_sn_add(buf->head_sn, i + 1);
	}

	if (expired) {
		struct ieee80211_sta *sta;
		struct iwl_mvm_sta *mvmsta;
		u8 sta_id = baid_data->sta_id;

		rcu_read_lock();
		sta = rcu_dereference(buf->mvm->fw_id_to_mac_id[sta_id]);
		mvmsta = iwl_mvm_sta_from_mac80211(sta);

		/* SN is set to the last expired frame + 1 */
		IWL_DEBUG_HT(buf->mvm,
			     "Releasing expired frames for sta %u, sn %d\n",
			     sta_id, sn);
		iwl_mvm_event_frame_timeout_callback(buf->mvm, mvmsta->vif,
						     sta, baid_data->tid);
		iwl_mvm_release_frames(buf->mvm, sta, NULL, baid_data,
				       buf, sn, IWL_MVM_RELEASE_SEND_RSS_SYNC);
		rcu_read_unlock();
	} else {
		/*
		 * If no frame expired and there are stored frames, index is now
		 * pointing to the first unexpired frame - modify timer
		 * accordingly to this frame.
		 */
		mod_timer(&buf->reorder_timer,
			  entries[index].e.reorder_time +
			  1 + RX_REORDER_BUF_TIMEOUT_MQ);
	}
	spin_unlock(&buf->lock);
}

static void iwl_mvm_del_ba(struct iwl_mvm *mvm, int queue,
			   struct iwl_mvm_delba_data *data)
{
	struct iwl_mvm_baid_data *ba_data;
	struct ieee80211_sta *sta;
	struct iwl_mvm_reorder_buffer *reorder_buf;
	u8 baid = data->baid;

	if (WARN_ONCE(baid >= IWL_MAX_BAID, "invalid BAID: %x\n", baid))
		return;

	rcu_read_lock();

	ba_data = rcu_dereference(mvm->baid_map[baid]);
	if (WARN_ON_ONCE(!ba_data))
		goto out;

	sta = rcu_dereference(mvm->fw_id_to_mac_id[ba_data->sta_id]);
	if (WARN_ON_ONCE(IS_ERR_OR_NULL(sta)))
		goto out;

	reorder_buf = &ba_data->reorder_buf[queue];

	/* release all frames that are in the reorder buffer to the stack */
	spin_lock_bh(&reorder_buf->lock);
	iwl_mvm_release_frames(mvm, sta, NULL, ba_data, reorder_buf,
			       ieee80211_sn_add(reorder_buf->head_sn,
						reorder_buf->buf_size),
			       0);
	spin_unlock_bh(&reorder_buf->lock);
	del_timer_sync(&reorder_buf->reorder_timer);

out:
	rcu_read_unlock();
}

static void iwl_mvm_release_frames_from_notif(struct iwl_mvm *mvm,
					      struct napi_struct *napi,
					      u8 baid, u16 nssn, int queue,
					      u32 flags)
{
	struct ieee80211_sta *sta;
	struct iwl_mvm_reorder_buffer *reorder_buf;
	struct iwl_mvm_baid_data *ba_data;

	IWL_DEBUG_HT(mvm, "Frame release notification for BAID %u, NSSN %d\n",
		     baid, nssn);

	if (WARN_ON_ONCE(baid == IWL_RX_REORDER_DATA_INVALID_BAID ||
			 baid >= ARRAY_SIZE(mvm->baid_map)))
		return;

	rcu_read_lock();

	ba_data = rcu_dereference(mvm->baid_map[baid]);
	if (!ba_data) {
		WARN(!(flags & IWL_MVM_RELEASE_FROM_RSS_SYNC),
		     "BAID %d not found in map\n", baid);
		goto out;
	}

	sta = rcu_dereference(mvm->fw_id_to_mac_id[ba_data->sta_id]);
	if (WARN_ON_ONCE(IS_ERR_OR_NULL(sta)))
		goto out;

	reorder_buf = &ba_data->reorder_buf[queue];

	spin_lock_bh(&reorder_buf->lock);
	iwl_mvm_release_frames(mvm, sta, napi, ba_data,
			       reorder_buf, nssn, flags);
	spin_unlock_bh(&reorder_buf->lock);

out:
	rcu_read_unlock();
}

static void iwl_mvm_nssn_sync(struct iwl_mvm *mvm,
			      struct napi_struct *napi, int queue,
			      const struct iwl_mvm_nssn_sync_data *data)
{
	iwl_mvm_release_frames_from_notif(mvm, napi, data->baid,
					  data->nssn, queue,
					  IWL_MVM_RELEASE_FROM_RSS_SYNC);
}

void iwl_mvm_rx_queue_notif(struct iwl_mvm *mvm, struct napi_struct *napi,
			    struct iwl_rx_cmd_buffer *rxb, int queue)
{
	struct iwl_rx_packet *pkt = rxb_addr(rxb);
	struct iwl_rxq_sync_notification *notif;
	struct iwl_mvm_internal_rxq_notif *internal_notif;
	u32 len = iwl_rx_packet_payload_len(pkt);

	notif = (void *)pkt->data;
	internal_notif = (void *)notif->payload;

	if (WARN_ONCE(len < sizeof(*notif) + sizeof(*internal_notif),
		      "invalid notification size %d (%d)",
		      len, (int)(sizeof(*notif) + sizeof(*internal_notif))))
		return;
	len -= sizeof(*notif) + sizeof(*internal_notif);

	if (internal_notif->sync &&
	    mvm->queue_sync_cookie != internal_notif->cookie) {
		WARN_ONCE(1, "Received expired RX queue sync message\n");
		return;
	}

	switch (internal_notif->type) {
	case IWL_MVM_RXQ_EMPTY:
		WARN_ONCE(len, "invalid empty notification size %d", len);
		break;
	case IWL_MVM_RXQ_NOTIF_DEL_BA:
		if (WARN_ONCE(len != sizeof(struct iwl_mvm_delba_data),
			      "invalid delba notification size %d (%d)",
			      len, (int)sizeof(struct iwl_mvm_delba_data)))
			break;
		iwl_mvm_del_ba(mvm, queue, (void *)internal_notif->data);
		break;
	case IWL_MVM_RXQ_NSSN_SYNC:
		if (WARN_ONCE(len != sizeof(struct iwl_mvm_nssn_sync_data),
			      "invalid nssn sync notification size %d (%d)",
			      len, (int)sizeof(struct iwl_mvm_nssn_sync_data)))
			break;
		iwl_mvm_nssn_sync(mvm, napi, queue,
				  (void *)internal_notif->data);
		break;
	default:
		WARN_ONCE(1, "Invalid identifier %d", internal_notif->type);
	}

	if (internal_notif->sync) {
		WARN_ONCE(!test_and_clear_bit(queue, &mvm->queue_sync_state),
			  "queue sync: queue %d responded a second time!\n",
			  queue);
		if (READ_ONCE(mvm->queue_sync_state) == 0)
			wake_up(&mvm->rx_sync_waitq);
	}
}

static void iwl_mvm_oldsn_workaround(struct iwl_mvm *mvm,
				     struct ieee80211_sta *sta, int tid,
				     struct iwl_mvm_reorder_buffer *buffer,
				     u32 reorder, u32 gp2, int queue)
{
	struct iwl_mvm_sta *mvmsta = iwl_mvm_sta_from_mac80211(sta);

	if (gp2 != buffer->consec_oldsn_ampdu_gp2) {
		/* we have a new (A-)MPDU ... */

		/*
		 * reset counter to 0 if we didn't have any oldsn in
		 * the last A-MPDU (as detected by GP2 being identical)
		 */
		if (!buffer->consec_oldsn_prev_drop)
			buffer->consec_oldsn_drops = 0;

		/* either way, update our tracking state */
		buffer->consec_oldsn_ampdu_gp2 = gp2;
	} else if (buffer->consec_oldsn_prev_drop) {
		/*
		 * tracking state didn't change, and we had an old SN
		 * indication before - do nothing in this case, we
		 * already noted this one down and are waiting for the
		 * next A-MPDU (by GP2)
		 */
		return;
	}

	/* return unless this MPDU has old SN */
	if (!(reorder & IWL_RX_MPDU_REORDER_BA_OLD_SN))
		return;

	/* update state */
	buffer->consec_oldsn_prev_drop = 1;
	buffer->consec_oldsn_drops++;

	/* if limit is reached, send del BA and reset state */
	if (buffer->consec_oldsn_drops == IWL_MVM_AMPDU_CONSEC_DROPS_DELBA) {
		IWL_WARN(mvm,
			 "reached %d old SN frames from %pM on queue %d, stopping BA session on TID %d\n",
			 IWL_MVM_AMPDU_CONSEC_DROPS_DELBA,
			 sta->addr, queue, tid);
		ieee80211_stop_rx_ba_session(mvmsta->vif, BIT(tid), sta->addr);
		buffer->consec_oldsn_prev_drop = 0;
		buffer->consec_oldsn_drops = 0;
	}
}

/*
 * Returns true if the MPDU was buffered\dropped, false if it should be passed
 * to upper layer.
 */
static bool iwl_mvm_reorder(struct iwl_mvm *mvm,
			    struct napi_struct *napi,
			    int queue,
			    struct ieee80211_sta *sta,
			    struct sk_buff *skb,
			    struct iwl_rx_mpdu_desc *desc)
{
	struct ieee80211_rx_status *rx_status = IEEE80211_SKB_RXCB(skb);
	struct ieee80211_hdr *hdr = iwl_mvm_skb_get_hdr(skb);
	struct iwl_mvm_sta *mvm_sta;
	struct iwl_mvm_baid_data *baid_data;
	struct iwl_mvm_reorder_buffer *buffer;
	struct sk_buff *tail;
	u32 reorder = le32_to_cpu(desc->reorder_data);
	bool amsdu = desc->mac_flags2 & IWL_RX_MPDU_MFLG2_AMSDU;
	bool last_subframe =
		desc->amsdu_info & IWL_RX_MPDU_AMSDU_LAST_SUBFRAME;
	u8 tid = ieee80211_get_tid(hdr);
	u8 sub_frame_idx = desc->amsdu_info &
			   IWL_RX_MPDU_AMSDU_SUBFRAME_IDX_MASK;
	struct iwl_mvm_reorder_buf_entry *entries;
	int index;
	u16 nssn, sn;
	u8 baid;

	baid = (reorder & IWL_RX_MPDU_REORDER_BAID_MASK) >>
		IWL_RX_MPDU_REORDER_BAID_SHIFT;

	/*
	 * This also covers the case of receiving a Block Ack Request
	 * outside a BA session; we'll pass it to mac80211 and that
	 * then sends a delBA action frame.
	 * This also covers pure monitor mode, in which case we won't
	 * have any BA sessions.
	 */
	if (baid == IWL_RX_REORDER_DATA_INVALID_BAID)
		return false;

	/* no sta yet */
	if (WARN_ONCE(IS_ERR_OR_NULL(sta),
		      "Got valid BAID without a valid station assigned\n"))
		return false;

	mvm_sta = iwl_mvm_sta_from_mac80211(sta);

	/* not a data packet or a bar */
	if (!ieee80211_is_back_req(hdr->frame_control) &&
	    (!ieee80211_is_data_qos(hdr->frame_control) ||
	     is_multicast_ether_addr(hdr->addr1)))
		return false;

	if (unlikely(!ieee80211_is_data_present(hdr->frame_control)))
		return false;

	baid_data = rcu_dereference(mvm->baid_map[baid]);
	if (!baid_data) {
		IWL_DEBUG_RX(mvm,
			     "Got valid BAID but no baid allocated, bypass the re-ordering buffer. Baid %d reorder 0x%x\n",
			      baid, reorder);
		return false;
	}

	if (WARN(tid != baid_data->tid || mvm_sta->sta_id != baid_data->sta_id,
		 "baid 0x%x is mapped to sta:%d tid:%d, but was received for sta:%d tid:%d\n",
		 baid, baid_data->sta_id, baid_data->tid, mvm_sta->sta_id,
		 tid))
		return false;

	nssn = reorder & IWL_RX_MPDU_REORDER_NSSN_MASK;
	sn = (reorder & IWL_RX_MPDU_REORDER_SN_MASK) >>
		IWL_RX_MPDU_REORDER_SN_SHIFT;

	buffer = &baid_data->reorder_buf[queue];
	entries = &baid_data->entries[queue * baid_data->entries_per_queue];

	spin_lock_bh(&buffer->lock);

	if (!buffer->valid) {
		if (reorder & IWL_RX_MPDU_REORDER_BA_OLD_SN) {
			spin_unlock_bh(&buffer->lock);
			return false;
		}
		buffer->valid = true;
	}

	if (ieee80211_is_back_req(hdr->frame_control)) {
		iwl_mvm_release_frames(mvm, sta, napi, baid_data,
				       buffer, nssn, 0);
		goto drop;
	}

	/*
	 * If there was a significant jump in the nssn - adjust.
	 * If the SN is smaller than the NSSN it might need to first go into
	 * the reorder buffer, in which case we just release up to it and the
	 * rest of the function will take care of storing it and releasing up to
	 * the nssn.
	 * This should not happen. This queue has been lagging and it should
	 * have been updated by a IWL_MVM_RXQ_NSSN_SYNC notification. Be nice
	 * and update the other queues.
	 */
	if (!iwl_mvm_is_sn_less(nssn, buffer->head_sn + buffer->buf_size,
				buffer->buf_size) ||
	    !ieee80211_sn_less(sn, buffer->head_sn + buffer->buf_size)) {
		u16 min_sn = ieee80211_sn_less(sn, nssn) ? sn : nssn;

		iwl_mvm_release_frames(mvm, sta, napi, baid_data, buffer,
				       min_sn, IWL_MVM_RELEASE_SEND_RSS_SYNC);
	}

	iwl_mvm_oldsn_workaround(mvm, sta, tid, buffer, reorder,
				 rx_status->device_timestamp, queue);

	/* drop any oudated packets */
	if (ieee80211_sn_less(sn, buffer->head_sn))
		goto drop;

	/* release immediately if allowed by nssn and no stored frames */
	if (!buffer->num_stored && ieee80211_sn_less(sn, nssn)) {
		if (iwl_mvm_is_sn_less(buffer->head_sn, nssn,
				       buffer->buf_size) &&
		   (!amsdu || last_subframe)) {
			/*
			 * If we crossed the 2048 or 0 SN, notify all the
			 * queues. This is done in order to avoid having a
			 * head_sn that lags behind for too long. When that
			 * happens, we can get to a situation where the head_sn
			 * is within the interval [nssn - buf_size : nssn]
			 * which will make us think that the nssn is a packet
			 * that we already freed because of the reordering
			 * buffer and we will ignore it. So maintain the
			 * head_sn somewhat updated across all the queues:
			 * when it crosses 0 and 2048.
			 */
			if (sn == 2048 || sn == 0)
				iwl_mvm_sync_nssn(mvm, baid, sn);
			buffer->head_sn = nssn;
		}
		/* No need to update AMSDU last SN - we are moving the head */
		spin_unlock_bh(&buffer->lock);
		return false;
	}

	/*
	 * release immediately if there are no stored frames, and the sn is
	 * equal to the head.
	 * This can happen due to reorder timer, where NSSN is behind head_sn.
	 * When we released everything, and we got the next frame in the
	 * sequence, according to the NSSN we can't release immediately,
	 * while technically there is no hole and we can move forward.
	 */
	if (!buffer->num_stored && sn == buffer->head_sn) {
		if (!amsdu || last_subframe) {
			if (sn == 2048 || sn == 0)
				iwl_mvm_sync_nssn(mvm, baid, sn);
			buffer->head_sn = ieee80211_sn_inc(buffer->head_sn);
		}
		/* No need to update AMSDU last SN - we are moving the head */
		spin_unlock_bh(&buffer->lock);
		return false;
	}

	index = sn % buffer->buf_size;

	/*
	 * Check if we already stored this frame
	 * As AMSDU is either received or not as whole, logic is simple:
	 * If we have frames in that position in the buffer and the last frame
	 * originated from AMSDU had a different SN then it is a retransmission.
	 * If it is the same SN then if the subframe index is incrementing it
	 * is the same AMSDU - otherwise it is a retransmission.
	 */
	tail = skb_peek_tail(&entries[index].e.frames);
	if (tail && !amsdu)
		goto drop;
	else if (tail && (sn != buffer->last_amsdu ||
			  buffer->last_sub_index >= sub_frame_idx))
		goto drop;

	/* put in reorder buffer */
	__skb_queue_tail(&entries[index].e.frames, skb);
	buffer->num_stored++;
	entries[index].e.reorder_time = jiffies;

	if (amsdu) {
		buffer->last_amsdu = sn;
		buffer->last_sub_index = sub_frame_idx;
	}

	/*
	 * We cannot trust NSSN for AMSDU sub-frames that are not the last.
	 * The reason is that NSSN advances on the first sub-frame, and may
	 * cause the reorder buffer to advance before all the sub-frames arrive.
	 * Example: reorder buffer contains SN 0 & 2, and we receive AMSDU with
	 * SN 1. NSSN for first sub frame will be 3 with the result of driver
	 * releasing SN 0,1, 2. When sub-frame 1 arrives - reorder buffer is
	 * already ahead and it will be dropped.
	 * If the last sub-frame is not on this queue - we will get frame
	 * release notification with up to date NSSN.
	 */
	if (!amsdu || last_subframe)
		iwl_mvm_release_frames(mvm, sta, napi, baid_data,
				       buffer, nssn,
				       IWL_MVM_RELEASE_SEND_RSS_SYNC);

	spin_unlock_bh(&buffer->lock);
	return true;

drop:
	kfree_skb(skb);
	spin_unlock_bh(&buffer->lock);
	return true;
}

static void iwl_mvm_agg_rx_received(struct iwl_mvm *mvm,
				    u32 reorder_data, u8 baid)
{
	unsigned long now = jiffies;
	unsigned long timeout;
	struct iwl_mvm_baid_data *data;

	rcu_read_lock();

	data = rcu_dereference(mvm->baid_map[baid]);
	if (!data) {
		IWL_DEBUG_RX(mvm,
			     "Got valid BAID but no baid allocated, bypass the re-ordering buffer. Baid %d reorder 0x%x\n",
			      baid, reorder_data);
		goto out;
	}

	if (!data->timeout)
		goto out;

	timeout = data->timeout;
	/*
	 * Do not update last rx all the time to avoid cache bouncing
	 * between the rx queues.
	 * Update it every timeout. Worst case is the session will
	 * expire after ~ 2 * timeout, which doesn't matter that much.
	 */
	if (time_before(data->last_rx + TU_TO_JIFFIES(timeout), now))
		/* Update is atomic */
		data->last_rx = now;

out:
	rcu_read_unlock();
}

static void iwl_mvm_flip_address(u8 *addr)
{
	int i;
	u8 mac_addr[ETH_ALEN];

	for (i = 0; i < ETH_ALEN; i++)
		mac_addr[i] = addr[ETH_ALEN - i - 1];
	ether_addr_copy(addr, mac_addr);
}

struct iwl_mvm_rx_phy_data {
	enum iwl_rx_phy_info_type info_type;
	__le32 d0, d1, d2, d3;
	__le16 d4;
};

static void iwl_mvm_decode_he_mu_ext(struct iwl_mvm *mvm,
				     struct iwl_mvm_rx_phy_data *phy_data,
				     u32 rate_n_flags,
				     struct ieee80211_radiotap_he_mu *he_mu)
{
	u32 phy_data2 = le32_to_cpu(phy_data->d2);
	u32 phy_data3 = le32_to_cpu(phy_data->d3);
	u16 phy_data4 = le16_to_cpu(phy_data->d4);

	if (FIELD_GET(IWL_RX_PHY_DATA4_HE_MU_EXT_CH1_CRC_OK, phy_data4)) {
		he_mu->flags1 |=
			cpu_to_le16(IEEE80211_RADIOTAP_HE_MU_FLAGS1_CH1_RU_KNOWN |
				    IEEE80211_RADIOTAP_HE_MU_FLAGS1_CH1_CTR_26T_RU_KNOWN);

		he_mu->flags1 |=
			le16_encode_bits(FIELD_GET(IWL_RX_PHY_DATA4_HE_MU_EXT_CH1_CTR_RU,
						   phy_data4),
					 IEEE80211_RADIOTAP_HE_MU_FLAGS1_CH1_CTR_26T_RU);

		he_mu->ru_ch1[0] = FIELD_GET(IWL_RX_PHY_DATA2_HE_MU_EXT_CH1_RU0,
					     phy_data2);
		he_mu->ru_ch1[1] = FIELD_GET(IWL_RX_PHY_DATA3_HE_MU_EXT_CH1_RU1,
					     phy_data3);
		he_mu->ru_ch1[2] = FIELD_GET(IWL_RX_PHY_DATA2_HE_MU_EXT_CH1_RU2,
					     phy_data2);
		he_mu->ru_ch1[3] = FIELD_GET(IWL_RX_PHY_DATA3_HE_MU_EXT_CH1_RU3,
					     phy_data3);
	}

	if (FIELD_GET(IWL_RX_PHY_DATA4_HE_MU_EXT_CH2_CRC_OK, phy_data4) &&
	    (rate_n_flags & RATE_MCS_CHAN_WIDTH_MSK_V1) != RATE_MCS_CHAN_WIDTH_20) {
		he_mu->flags1 |=
			cpu_to_le16(IEEE80211_RADIOTAP_HE_MU_FLAGS1_CH2_RU_KNOWN |
				    IEEE80211_RADIOTAP_HE_MU_FLAGS1_CH2_CTR_26T_RU_KNOWN);

		he_mu->flags2 |=
			le16_encode_bits(FIELD_GET(IWL_RX_PHY_DATA4_HE_MU_EXT_CH2_CTR_RU,
						   phy_data4),
					 IEEE80211_RADIOTAP_HE_MU_FLAGS2_CH2_CTR_26T_RU);

		he_mu->ru_ch2[0] = FIELD_GET(IWL_RX_PHY_DATA2_HE_MU_EXT_CH2_RU0,
					     phy_data2);
		he_mu->ru_ch2[1] = FIELD_GET(IWL_RX_PHY_DATA3_HE_MU_EXT_CH2_RU1,
					     phy_data3);
		he_mu->ru_ch2[2] = FIELD_GET(IWL_RX_PHY_DATA2_HE_MU_EXT_CH2_RU2,
					     phy_data2);
		he_mu->ru_ch2[3] = FIELD_GET(IWL_RX_PHY_DATA3_HE_MU_EXT_CH2_RU3,
					     phy_data3);
	}
}

static void
iwl_mvm_decode_he_phy_ru_alloc(struct iwl_mvm_rx_phy_data *phy_data,
			       u32 rate_n_flags,
			       struct ieee80211_radiotap_he *he,
			       struct ieee80211_radiotap_he_mu *he_mu,
			       struct ieee80211_rx_status *rx_status)
{
	/*
	 * Unfortunately, we have to leave the mac80211 data
	 * incorrect for the case that we receive an HE-MU
	 * transmission and *don't* have the HE phy data (due
	 * to the bits being used for TSF). This shouldn't
	 * happen though as management frames where we need
	 * the TSF/timers are not be transmitted in HE-MU.
	 */
	u8 ru = le32_get_bits(phy_data->d1, IWL_RX_PHY_DATA1_HE_RU_ALLOC_MASK);
	u32 he_type = rate_n_flags & RATE_MCS_HE_TYPE_MSK_V1;
	u8 offs = 0;

	rx_status->bw = RATE_INFO_BW_HE_RU;

	he->data1 |= cpu_to_le16(IEEE80211_RADIOTAP_HE_DATA1_BW_RU_ALLOC_KNOWN);

	switch (ru) {
	case 0 ... 36:
		rx_status->he_ru = NL80211_RATE_INFO_HE_RU_ALLOC_26;
		offs = ru;
		break;
	case 37 ... 52:
		rx_status->he_ru = NL80211_RATE_INFO_HE_RU_ALLOC_52;
		offs = ru - 37;
		break;
	case 53 ... 60:
		rx_status->he_ru = NL80211_RATE_INFO_HE_RU_ALLOC_106;
		offs = ru - 53;
		break;
	case 61 ... 64:
		rx_status->he_ru = NL80211_RATE_INFO_HE_RU_ALLOC_242;
		offs = ru - 61;
		break;
	case 65 ... 66:
		rx_status->he_ru = NL80211_RATE_INFO_HE_RU_ALLOC_484;
		offs = ru - 65;
		break;
	case 67:
		rx_status->he_ru = NL80211_RATE_INFO_HE_RU_ALLOC_996;
		break;
	case 68:
		rx_status->he_ru = NL80211_RATE_INFO_HE_RU_ALLOC_2x996;
		break;
	}
	he->data2 |= le16_encode_bits(offs,
				      IEEE80211_RADIOTAP_HE_DATA2_RU_OFFSET);
	he->data2 |= cpu_to_le16(IEEE80211_RADIOTAP_HE_DATA2_PRISEC_80_KNOWN |
				 IEEE80211_RADIOTAP_HE_DATA2_RU_OFFSET_KNOWN);
	if (phy_data->d1 & cpu_to_le32(IWL_RX_PHY_DATA1_HE_RU_ALLOC_SEC80))
		he->data2 |=
			cpu_to_le16(IEEE80211_RADIOTAP_HE_DATA2_PRISEC_80_SEC);

#define CHECK_BW(bw) \
	BUILD_BUG_ON(IEEE80211_RADIOTAP_HE_MU_FLAGS2_BW_FROM_SIG_A_BW_ ## bw ## MHZ != \
		     RATE_MCS_CHAN_WIDTH_##bw >> RATE_MCS_CHAN_WIDTH_POS); \
	BUILD_BUG_ON(IEEE80211_RADIOTAP_HE_DATA6_TB_PPDU_BW_ ## bw ## MHZ != \
		     RATE_MCS_CHAN_WIDTH_##bw >> RATE_MCS_CHAN_WIDTH_POS)
	CHECK_BW(20);
	CHECK_BW(40);
	CHECK_BW(80);
	CHECK_BW(160);

	if (he_mu)
		he_mu->flags2 |=
			le16_encode_bits(FIELD_GET(RATE_MCS_CHAN_WIDTH_MSK_V1,
						   rate_n_flags),
					 IEEE80211_RADIOTAP_HE_MU_FLAGS2_BW_FROM_SIG_A_BW);
	else if (he_type == RATE_MCS_HE_TYPE_TRIG_V1)
		he->data6 |=
			cpu_to_le16(IEEE80211_RADIOTAP_HE_DATA6_TB_PPDU_BW_KNOWN) |
			le16_encode_bits(FIELD_GET(RATE_MCS_CHAN_WIDTH_MSK_V1,
						   rate_n_flags),
					 IEEE80211_RADIOTAP_HE_DATA6_TB_PPDU_BW);
}

static void iwl_mvm_decode_he_phy_data(struct iwl_mvm *mvm,
				       struct iwl_mvm_rx_phy_data *phy_data,
				       struct ieee80211_radiotap_he *he,
				       struct ieee80211_radiotap_he_mu *he_mu,
				       struct ieee80211_rx_status *rx_status,
				       u32 rate_n_flags, int queue)
{
	switch (phy_data->info_type) {
	case IWL_RX_PHY_INFO_TYPE_NONE:
	case IWL_RX_PHY_INFO_TYPE_CCK:
	case IWL_RX_PHY_INFO_TYPE_OFDM_LGCY:
	case IWL_RX_PHY_INFO_TYPE_HT:
	case IWL_RX_PHY_INFO_TYPE_VHT_SU:
	case IWL_RX_PHY_INFO_TYPE_VHT_MU:
		return;
	case IWL_RX_PHY_INFO_TYPE_HE_TB_EXT:
		he->data1 |= cpu_to_le16(IEEE80211_RADIOTAP_HE_DATA1_SPTL_REUSE_KNOWN |
					 IEEE80211_RADIOTAP_HE_DATA1_SPTL_REUSE2_KNOWN |
					 IEEE80211_RADIOTAP_HE_DATA1_SPTL_REUSE3_KNOWN |
					 IEEE80211_RADIOTAP_HE_DATA1_SPTL_REUSE4_KNOWN);
		he->data4 |= le16_encode_bits(le32_get_bits(phy_data->d2,
							    IWL_RX_PHY_DATA2_HE_TB_EXT_SPTL_REUSE1),
					      IEEE80211_RADIOTAP_HE_DATA4_TB_SPTL_REUSE1);
		he->data4 |= le16_encode_bits(le32_get_bits(phy_data->d2,
							    IWL_RX_PHY_DATA2_HE_TB_EXT_SPTL_REUSE2),
					      IEEE80211_RADIOTAP_HE_DATA4_TB_SPTL_REUSE2);
		he->data4 |= le16_encode_bits(le32_get_bits(phy_data->d2,
							    IWL_RX_PHY_DATA2_HE_TB_EXT_SPTL_REUSE3),
					      IEEE80211_RADIOTAP_HE_DATA4_TB_SPTL_REUSE3);
		he->data4 |= le16_encode_bits(le32_get_bits(phy_data->d2,
							    IWL_RX_PHY_DATA2_HE_TB_EXT_SPTL_REUSE4),
					      IEEE80211_RADIOTAP_HE_DATA4_TB_SPTL_REUSE4);
		fallthrough;
	case IWL_RX_PHY_INFO_TYPE_HE_SU:
	case IWL_RX_PHY_INFO_TYPE_HE_MU:
	case IWL_RX_PHY_INFO_TYPE_HE_MU_EXT:
	case IWL_RX_PHY_INFO_TYPE_HE_TB:
		/* HE common */
		he->data1 |= cpu_to_le16(IEEE80211_RADIOTAP_HE_DATA1_LDPC_XSYMSEG_KNOWN |
					 IEEE80211_RADIOTAP_HE_DATA1_DOPPLER_KNOWN |
					 IEEE80211_RADIOTAP_HE_DATA1_BSS_COLOR_KNOWN);
		he->data2 |= cpu_to_le16(IEEE80211_RADIOTAP_HE_DATA2_PRE_FEC_PAD_KNOWN |
					 IEEE80211_RADIOTAP_HE_DATA2_PE_DISAMBIG_KNOWN |
					 IEEE80211_RADIOTAP_HE_DATA2_TXOP_KNOWN |
					 IEEE80211_RADIOTAP_HE_DATA2_NUM_LTF_SYMS_KNOWN);
		he->data3 |= le16_encode_bits(le32_get_bits(phy_data->d0,
							    IWL_RX_PHY_DATA0_HE_BSS_COLOR_MASK),
					      IEEE80211_RADIOTAP_HE_DATA3_BSS_COLOR);
		if (phy_data->info_type != IWL_RX_PHY_INFO_TYPE_HE_TB &&
		    phy_data->info_type != IWL_RX_PHY_INFO_TYPE_HE_TB_EXT) {
			he->data1 |= cpu_to_le16(IEEE80211_RADIOTAP_HE_DATA1_UL_DL_KNOWN);
			he->data3 |= le16_encode_bits(le32_get_bits(phy_data->d0,
							    IWL_RX_PHY_DATA0_HE_UPLINK),
						      IEEE80211_RADIOTAP_HE_DATA3_UL_DL);
		}
		he->data3 |= le16_encode_bits(le32_get_bits(phy_data->d0,
							    IWL_RX_PHY_DATA0_HE_LDPC_EXT_SYM),
					      IEEE80211_RADIOTAP_HE_DATA3_LDPC_XSYMSEG);
		he->data5 |= le16_encode_bits(le32_get_bits(phy_data->d0,
							    IWL_RX_PHY_DATA0_HE_PRE_FEC_PAD_MASK),
					      IEEE80211_RADIOTAP_HE_DATA5_PRE_FEC_PAD);
		he->data5 |= le16_encode_bits(le32_get_bits(phy_data->d0,
							    IWL_RX_PHY_DATA0_HE_PE_DISAMBIG),
					      IEEE80211_RADIOTAP_HE_DATA5_PE_DISAMBIG);
		he->data5 |= le16_encode_bits(le32_get_bits(phy_data->d1,
							    IWL_RX_PHY_DATA1_HE_LTF_NUM_MASK),
					      IEEE80211_RADIOTAP_HE_DATA5_NUM_LTF_SYMS);
		he->data6 |= le16_encode_bits(le32_get_bits(phy_data->d0,
							    IWL_RX_PHY_DATA0_HE_TXOP_DUR_MASK),
					      IEEE80211_RADIOTAP_HE_DATA6_TXOP);
		he->data6 |= le16_encode_bits(le32_get_bits(phy_data->d0,
							    IWL_RX_PHY_DATA0_HE_DOPPLER),
					      IEEE80211_RADIOTAP_HE_DATA6_DOPPLER);
		break;
	}

	switch (phy_data->info_type) {
	case IWL_RX_PHY_INFO_TYPE_HE_MU_EXT:
	case IWL_RX_PHY_INFO_TYPE_HE_MU:
	case IWL_RX_PHY_INFO_TYPE_HE_SU:
		he->data1 |= cpu_to_le16(IEEE80211_RADIOTAP_HE_DATA1_SPTL_REUSE_KNOWN);
		he->data4 |= le16_encode_bits(le32_get_bits(phy_data->d0,
							    IWL_RX_PHY_DATA0_HE_SPATIAL_REUSE_MASK),
					      IEEE80211_RADIOTAP_HE_DATA4_SU_MU_SPTL_REUSE);
		break;
	default:
		/* nothing here */
		break;
	}

	switch (phy_data->info_type) {
	case IWL_RX_PHY_INFO_TYPE_HE_MU_EXT:
		he_mu->flags1 |=
			le16_encode_bits(le16_get_bits(phy_data->d4,
						       IWL_RX_PHY_DATA4_HE_MU_EXT_SIGB_DCM),
					 IEEE80211_RADIOTAP_HE_MU_FLAGS1_SIG_B_DCM);
		he_mu->flags1 |=
			le16_encode_bits(le16_get_bits(phy_data->d4,
						       IWL_RX_PHY_DATA4_HE_MU_EXT_SIGB_MCS_MASK),
					 IEEE80211_RADIOTAP_HE_MU_FLAGS1_SIG_B_MCS);
		he_mu->flags2 |=
			le16_encode_bits(le16_get_bits(phy_data->d4,
						       IWL_RX_PHY_DATA4_HE_MU_EXT_PREAMBLE_PUNC_TYPE_MASK),
					 IEEE80211_RADIOTAP_HE_MU_FLAGS2_PUNC_FROM_SIG_A_BW);
		iwl_mvm_decode_he_mu_ext(mvm, phy_data, rate_n_flags, he_mu);
		fallthrough;
	case IWL_RX_PHY_INFO_TYPE_HE_MU:
		he_mu->flags2 |=
			le16_encode_bits(le32_get_bits(phy_data->d1,
						       IWL_RX_PHY_DATA1_HE_MU_SIBG_SYM_OR_USER_NUM_MASK),
					 IEEE80211_RADIOTAP_HE_MU_FLAGS2_SIG_B_SYMS_USERS);
		he_mu->flags2 |=
			le16_encode_bits(le32_get_bits(phy_data->d1,
						       IWL_RX_PHY_DATA1_HE_MU_SIGB_COMPRESSION),
					 IEEE80211_RADIOTAP_HE_MU_FLAGS2_SIG_B_COMP);
		fallthrough;
	case IWL_RX_PHY_INFO_TYPE_HE_TB:
	case IWL_RX_PHY_INFO_TYPE_HE_TB_EXT:
		iwl_mvm_decode_he_phy_ru_alloc(phy_data, rate_n_flags,
					       he, he_mu, rx_status);
		break;
	case IWL_RX_PHY_INFO_TYPE_HE_SU:
		he->data1 |= cpu_to_le16(IEEE80211_RADIOTAP_HE_DATA1_BEAM_CHANGE_KNOWN);
		he->data3 |= le16_encode_bits(le32_get_bits(phy_data->d0,
							    IWL_RX_PHY_DATA0_HE_BEAM_CHNG),
					      IEEE80211_RADIOTAP_HE_DATA3_BEAM_CHANGE);
		break;
	default:
		/* nothing */
		break;
	}
}

static void iwl_mvm_rx_he(struct iwl_mvm *mvm, struct sk_buff *skb,
			  struct iwl_mvm_rx_phy_data *phy_data,
			  u32 rate_n_flags, u16 phy_info, int queue)
{
	struct ieee80211_rx_status *rx_status = IEEE80211_SKB_RXCB(skb);
	struct ieee80211_radiotap_he *he = NULL;
	struct ieee80211_radiotap_he_mu *he_mu = NULL;
	u32 he_type = rate_n_flags & RATE_MCS_HE_TYPE_MSK;
	u8 stbc, ltf;
	static const struct ieee80211_radiotap_he known = {
		.data1 = cpu_to_le16(IEEE80211_RADIOTAP_HE_DATA1_DATA_MCS_KNOWN |
				     IEEE80211_RADIOTAP_HE_DATA1_DATA_DCM_KNOWN |
				     IEEE80211_RADIOTAP_HE_DATA1_STBC_KNOWN |
				     IEEE80211_RADIOTAP_HE_DATA1_CODING_KNOWN),
		.data2 = cpu_to_le16(IEEE80211_RADIOTAP_HE_DATA2_GI_KNOWN |
				     IEEE80211_RADIOTAP_HE_DATA2_TXBF_KNOWN),
	};
	static const struct ieee80211_radiotap_he_mu mu_known = {
		.flags1 = cpu_to_le16(IEEE80211_RADIOTAP_HE_MU_FLAGS1_SIG_B_MCS_KNOWN |
				      IEEE80211_RADIOTAP_HE_MU_FLAGS1_SIG_B_DCM_KNOWN |
				      IEEE80211_RADIOTAP_HE_MU_FLAGS1_SIG_B_SYMS_USERS_KNOWN |
				      IEEE80211_RADIOTAP_HE_MU_FLAGS1_SIG_B_COMP_KNOWN),
		.flags2 = cpu_to_le16(IEEE80211_RADIOTAP_HE_MU_FLAGS2_PUNC_FROM_SIG_A_BW_KNOWN |
				      IEEE80211_RADIOTAP_HE_MU_FLAGS2_BW_FROM_SIG_A_BW_KNOWN),
	};

	he = skb_put_data(skb, &known, sizeof(known));
	rx_status->flag |= RX_FLAG_RADIOTAP_HE;

	if (phy_data->info_type == IWL_RX_PHY_INFO_TYPE_HE_MU ||
	    phy_data->info_type == IWL_RX_PHY_INFO_TYPE_HE_MU_EXT) {
		he_mu = skb_put_data(skb, &mu_known, sizeof(mu_known));
		rx_status->flag |= RX_FLAG_RADIOTAP_HE_MU;
	}

	/* report the AMPDU-EOF bit on single frames */
	if (!queue && !(phy_info & IWL_RX_MPDU_PHY_AMPDU)) {
		rx_status->flag |= RX_FLAG_AMPDU_DETAILS;
		rx_status->flag |= RX_FLAG_AMPDU_EOF_BIT_KNOWN;
		if (phy_data->d0 & cpu_to_le32(IWL_RX_PHY_DATA0_HE_DELIM_EOF))
			rx_status->flag |= RX_FLAG_AMPDU_EOF_BIT;
	}

	if (phy_info & IWL_RX_MPDU_PHY_TSF_OVERLOAD)
		iwl_mvm_decode_he_phy_data(mvm, phy_data, he, he_mu, rx_status,
					   rate_n_flags, queue);

	/* update aggregation data for monitor sake on default queue */
	if (!queue && (phy_info & IWL_RX_MPDU_PHY_TSF_OVERLOAD) &&
	    (phy_info & IWL_RX_MPDU_PHY_AMPDU)) {
		bool toggle_bit = phy_info & IWL_RX_MPDU_PHY_AMPDU_TOGGLE;

		/* toggle is switched whenever new aggregation starts */
		if (toggle_bit != mvm->ampdu_toggle) {
			rx_status->flag |= RX_FLAG_AMPDU_EOF_BIT_KNOWN;
			if (phy_data->d0 & cpu_to_le32(IWL_RX_PHY_DATA0_HE_DELIM_EOF))
				rx_status->flag |= RX_FLAG_AMPDU_EOF_BIT;
		}
	}

	if (he_type == RATE_MCS_HE_TYPE_EXT_SU &&
	    rate_n_flags & RATE_MCS_HE_106T_MSK) {
		rx_status->bw = RATE_INFO_BW_HE_RU;
		rx_status->he_ru = NL80211_RATE_INFO_HE_RU_ALLOC_106;
	}

	/* actually data is filled in mac80211 */
	if (he_type == RATE_MCS_HE_TYPE_SU ||
	    he_type == RATE_MCS_HE_TYPE_EXT_SU)
		he->data1 |=
			cpu_to_le16(IEEE80211_RADIOTAP_HE_DATA1_BW_RU_ALLOC_KNOWN);

	stbc = (rate_n_flags & RATE_MCS_STBC_MSK) >> RATE_MCS_STBC_POS;
	rx_status->nss =
		((rate_n_flags & RATE_MCS_NSS_MSK) >>
		 RATE_MCS_NSS_POS) + 1;
	rx_status->rate_idx = rate_n_flags & RATE_MCS_CODE_MSK;
	rx_status->encoding = RX_ENC_HE;
	rx_status->enc_flags |= stbc << RX_ENC_FLAG_STBC_SHIFT;
	if (rate_n_flags & RATE_MCS_BF_MSK)
		rx_status->enc_flags |= RX_ENC_FLAG_BF;

	rx_status->he_dcm =
		!!(rate_n_flags & RATE_HE_DUAL_CARRIER_MODE_MSK);

#define CHECK_TYPE(F)							\
	BUILD_BUG_ON(IEEE80211_RADIOTAP_HE_DATA1_FORMAT_ ## F !=	\
		     (RATE_MCS_HE_TYPE_ ## F >> RATE_MCS_HE_TYPE_POS))

	CHECK_TYPE(SU);
	CHECK_TYPE(EXT_SU);
	CHECK_TYPE(MU);
	CHECK_TYPE(TRIG);

	he->data1 |= cpu_to_le16(he_type >> RATE_MCS_HE_TYPE_POS);

	if (rate_n_flags & RATE_MCS_BF_MSK)
		he->data5 |= cpu_to_le16(IEEE80211_RADIOTAP_HE_DATA5_TXBF);

	switch ((rate_n_flags & RATE_MCS_HE_GI_LTF_MSK) >>
		RATE_MCS_HE_GI_LTF_POS) {
	case 0:
		if (he_type == RATE_MCS_HE_TYPE_TRIG)
			rx_status->he_gi = NL80211_RATE_INFO_HE_GI_1_6;
		else
			rx_status->he_gi = NL80211_RATE_INFO_HE_GI_0_8;
		if (he_type == RATE_MCS_HE_TYPE_MU)
			ltf = IEEE80211_RADIOTAP_HE_DATA5_LTF_SIZE_4X;
		else
			ltf = IEEE80211_RADIOTAP_HE_DATA5_LTF_SIZE_1X;
		break;
	case 1:
		if (he_type == RATE_MCS_HE_TYPE_TRIG)
			rx_status->he_gi = NL80211_RATE_INFO_HE_GI_1_6;
		else
			rx_status->he_gi = NL80211_RATE_INFO_HE_GI_0_8;
		ltf = IEEE80211_RADIOTAP_HE_DATA5_LTF_SIZE_2X;
		break;
	case 2:
		if (he_type == RATE_MCS_HE_TYPE_TRIG) {
			rx_status->he_gi = NL80211_RATE_INFO_HE_GI_3_2;
			ltf = IEEE80211_RADIOTAP_HE_DATA5_LTF_SIZE_4X;
		} else {
			rx_status->he_gi = NL80211_RATE_INFO_HE_GI_1_6;
			ltf = IEEE80211_RADIOTAP_HE_DATA5_LTF_SIZE_2X;
		}
		break;
	case 3:
		rx_status->he_gi = NL80211_RATE_INFO_HE_GI_3_2;
		ltf = IEEE80211_RADIOTAP_HE_DATA5_LTF_SIZE_4X;
		break;
	case 4:
		rx_status->he_gi = NL80211_RATE_INFO_HE_GI_0_8;
		ltf = IEEE80211_RADIOTAP_HE_DATA5_LTF_SIZE_4X;
		break;
	default:
		ltf = IEEE80211_RADIOTAP_HE_DATA5_LTF_SIZE_UNKNOWN;
	}

	he->data5 |= le16_encode_bits(ltf,
				      IEEE80211_RADIOTAP_HE_DATA5_LTF_SIZE);
}

static void iwl_mvm_decode_lsig(struct sk_buff *skb,
				struct iwl_mvm_rx_phy_data *phy_data)
{
	struct ieee80211_rx_status *rx_status = IEEE80211_SKB_RXCB(skb);
	struct ieee80211_radiotap_lsig *lsig;

	switch (phy_data->info_type) {
	case IWL_RX_PHY_INFO_TYPE_HT:
	case IWL_RX_PHY_INFO_TYPE_VHT_SU:
	case IWL_RX_PHY_INFO_TYPE_VHT_MU:
	case IWL_RX_PHY_INFO_TYPE_HE_TB_EXT:
	case IWL_RX_PHY_INFO_TYPE_HE_SU:
	case IWL_RX_PHY_INFO_TYPE_HE_MU:
	case IWL_RX_PHY_INFO_TYPE_HE_MU_EXT:
	case IWL_RX_PHY_INFO_TYPE_HE_TB:
		lsig = skb_put(skb, sizeof(*lsig));
		lsig->data1 = cpu_to_le16(IEEE80211_RADIOTAP_LSIG_DATA1_LENGTH_KNOWN);
		lsig->data2 = le16_encode_bits(le32_get_bits(phy_data->d1,
							     IWL_RX_PHY_DATA1_LSIG_LEN_MASK),
					       IEEE80211_RADIOTAP_LSIG_DATA2_LENGTH);
		rx_status->flag |= RX_FLAG_RADIOTAP_LSIG;
		break;
	default:
		break;
	}
}

static inline u8 iwl_mvm_nl80211_band_from_rx_msdu(u8 phy_band)
{
	switch (phy_band) {
	case PHY_BAND_24:
		return NL80211_BAND_2GHZ;
	case PHY_BAND_5:
		return NL80211_BAND_5GHZ;
	case PHY_BAND_6:
		return NL80211_BAND_6GHZ;
	default:
		WARN_ONCE(1, "Unsupported phy band (%u)\n", phy_band);
		return NL80211_BAND_5GHZ;
	}
}

struct iwl_rx_sta_csa {
	bool all_sta_unblocked;
	struct ieee80211_vif *vif;
};

static void iwl_mvm_rx_get_sta_block_tx(void *data, struct ieee80211_sta *sta)
{
	struct iwl_mvm_sta *mvmsta = iwl_mvm_sta_from_mac80211(sta);
	struct iwl_rx_sta_csa *rx_sta_csa = data;

	if (mvmsta->vif != rx_sta_csa->vif)
		return;

	if (mvmsta->disable_tx)
		rx_sta_csa->all_sta_unblocked = false;
}

void iwl_mvm_rx_mpdu_mq(struct iwl_mvm *mvm, struct napi_struct *napi,
			struct iwl_rx_cmd_buffer *rxb, int queue)
{
	struct ieee80211_rx_status *rx_status;
	struct iwl_rx_packet *pkt = rxb_addr(rxb);
	struct iwl_rx_mpdu_desc *desc = (void *)pkt->data;
	struct ieee80211_hdr *hdr;
	u32 len;
	u32 pkt_len = iwl_rx_packet_payload_len(pkt);
	u32 rate_n_flags, gp2_on_air_rise;
	u16 phy_info;
	struct ieee80211_sta *sta = NULL;
	struct sk_buff *skb;
	u8 crypt_len = 0, channel, energy_a, energy_b;
	size_t desc_size;
	struct iwl_mvm_rx_phy_data phy_data = {
		.info_type = IWL_RX_PHY_INFO_TYPE_NONE,
	};
	u32 format;
	bool is_sgi;

	if (unlikely(test_bit(IWL_MVM_STATUS_IN_HW_RESTART, &mvm->status)))
		return;

	if (mvm->trans->trans_cfg->device_family >= IWL_DEVICE_FAMILY_AX210)
		desc_size = sizeof(*desc);
	else
		desc_size = IWL_RX_DESC_SIZE_V1;

	if (unlikely(pkt_len < desc_size)) {
		IWL_DEBUG_DROP(mvm, "Bad REPLY_RX_MPDU_CMD size\n");
		return;
	}

	if (mvm->trans->trans_cfg->device_family >= IWL_DEVICE_FAMILY_AX210) {
		rate_n_flags = le32_to_cpu(desc->v3.rate_n_flags);
		channel = desc->v3.channel;
		gp2_on_air_rise = le32_to_cpu(desc->v3.gp2_on_air_rise);
		energy_a = desc->v3.energy_a;
		energy_b = desc->v3.energy_b;

		phy_data.d0 = desc->v3.phy_data0;
		phy_data.d1 = desc->v3.phy_data1;
		phy_data.d2 = desc->v3.phy_data2;
		phy_data.d3 = desc->v3.phy_data3;
	} else {
		rate_n_flags = le32_to_cpu(desc->v1.rate_n_flags);
		channel = desc->v1.channel;
		gp2_on_air_rise = le32_to_cpu(desc->v1.gp2_on_air_rise);
		energy_a = desc->v1.energy_a;
		energy_b = desc->v1.energy_b;

		phy_data.d0 = desc->v1.phy_data0;
		phy_data.d1 = desc->v1.phy_data1;
		phy_data.d2 = desc->v1.phy_data2;
		phy_data.d3 = desc->v1.phy_data3;
	}
	if (iwl_fw_lookup_notif_ver(mvm->fw, LEGACY_GROUP,
				    REPLY_RX_MPDU_CMD, 0) < 4) {
		rate_n_flags = iwl_new_rate_from_v1(rate_n_flags);
		IWL_DEBUG_DROP(mvm, "Got old format rate, converting. New rate: 0x%x\n",
			       rate_n_flags);
	}
	format = rate_n_flags & RATE_MCS_MOD_TYPE_MSK;

	len = le16_to_cpu(desc->mpdu_len);

	if (unlikely(len + desc_size > pkt_len)) {
		IWL_DEBUG_DROP(mvm, "FW lied about packet len\n");
		return;
	}

	phy_info = le16_to_cpu(desc->phy_info);
	phy_data.d4 = desc->phy_data4;

	if (phy_info & IWL_RX_MPDU_PHY_TSF_OVERLOAD)
		phy_data.info_type =
			le32_get_bits(phy_data.d1,
				      IWL_RX_PHY_DATA1_INFO_TYPE_MASK);

	hdr = (void *)(pkt->data + desc_size);
	/* Dont use dev_alloc_skb(), we'll have enough headroom once
	 * ieee80211_hdr pulled.
	 */
	skb = alloc_skb(128, GFP_ATOMIC);
	if (!skb) {
		IWL_ERR(mvm, "alloc_skb failed\n");
		return;
	}

	if (desc->mac_flags2 & IWL_RX_MPDU_MFLG2_PAD) {
		/*
		 * If the device inserted padding it means that (it thought)
		 * the 802.11 header wasn't a multiple of 4 bytes long. In
		 * this case, reserve two bytes at the start of the SKB to
		 * align the payload properly in case we end up copying it.
		 */
		skb_reserve(skb, 2);
	}

	rx_status = IEEE80211_SKB_RXCB(skb);

	/* This may be overridden by iwl_mvm_rx_he() to HE_RU */
	switch (rate_n_flags & RATE_MCS_CHAN_WIDTH_MSK) {
	case RATE_MCS_CHAN_WIDTH_20:
		break;
	case RATE_MCS_CHAN_WIDTH_40:
		rx_status->bw = RATE_INFO_BW_40;
		break;
	case RATE_MCS_CHAN_WIDTH_80:
		rx_status->bw = RATE_INFO_BW_80;
		break;
	case RATE_MCS_CHAN_WIDTH_160:
		rx_status->bw = RATE_INFO_BW_160;
		break;
	}

	if (format == RATE_MCS_HE_MSK)
		iwl_mvm_rx_he(mvm, skb, &phy_data, rate_n_flags,
			      phy_info, queue);

	iwl_mvm_decode_lsig(skb, &phy_data);

	/*
	 * Keep packets with CRC errors (and with overrun) for monitor mode
	 * (otherwise the firmware discards them) but mark them as bad.
	 */
	if (!(desc->status & cpu_to_le32(IWL_RX_MPDU_STATUS_CRC_OK)) ||
	    !(desc->status & cpu_to_le32(IWL_RX_MPDU_STATUS_OVERRUN_OK))) {
		IWL_DEBUG_RX(mvm, "Bad CRC or FIFO: 0x%08X.\n",
			     le32_to_cpu(desc->status));
		rx_status->flag |= RX_FLAG_FAILED_FCS_CRC;
	}
	/* set the preamble flag if appropriate */
	if (format == RATE_MCS_CCK_MSK &&
	    phy_info & IWL_RX_MPDU_PHY_SHORT_PREAMBLE)
		rx_status->enc_flags |= RX_ENC_FLAG_SHORTPRE;

	if (likely(!(phy_info & IWL_RX_MPDU_PHY_TSF_OVERLOAD))) {
		u64 tsf_on_air_rise;

		if (mvm->trans->trans_cfg->device_family >=
		    IWL_DEVICE_FAMILY_AX210)
			tsf_on_air_rise = le64_to_cpu(desc->v3.tsf_on_air_rise);
		else
			tsf_on_air_rise = le64_to_cpu(desc->v1.tsf_on_air_rise);

		rx_status->mactime = tsf_on_air_rise;
		/* TSF as indicated by the firmware is at INA time */
		rx_status->flag |= RX_FLAG_MACTIME_PLCP_START;
	}

	rx_status->device_timestamp = gp2_on_air_rise;
	if (iwl_mvm_is_band_in_rx_supported(mvm)) {
		u8 band = BAND_IN_RX_STATUS(desc->mac_phy_idx);

		rx_status->band = iwl_mvm_nl80211_band_from_rx_msdu(band);
	} else {
		rx_status->band = channel > 14 ? NL80211_BAND_5GHZ :
			NL80211_BAND_2GHZ;
	}
	rx_status->freq = ieee80211_channel_to_frequency(channel,
							 rx_status->band);
	iwl_mvm_get_signal_strength(mvm, rx_status, rate_n_flags, energy_a,
				    energy_b);

	/* update aggregation data for monitor sake on default queue */
	if (!queue && (phy_info & IWL_RX_MPDU_PHY_AMPDU)) {
		bool toggle_bit = phy_info & IWL_RX_MPDU_PHY_AMPDU_TOGGLE;

		rx_status->flag |= RX_FLAG_AMPDU_DETAILS;
		/*
		 * Toggle is switched whenever new aggregation starts. Make
		 * sure ampdu_reference is never 0 so we can later use it to
		 * see if the frame was really part of an A-MPDU or not.
		 */
		if (toggle_bit != mvm->ampdu_toggle) {
			mvm->ampdu_ref++;
			if (mvm->ampdu_ref == 0)
				mvm->ampdu_ref++;
			mvm->ampdu_toggle = toggle_bit;
		}
		rx_status->ampdu_reference = mvm->ampdu_ref;
	}

	if (unlikely(mvm->monitor_on))
		iwl_mvm_add_rtap_sniffer_config(mvm, skb);

	rcu_read_lock();

	if (desc->status & cpu_to_le32(IWL_RX_MPDU_STATUS_SRC_STA_FOUND)) {
		u8 id = le32_get_bits(desc->status, IWL_RX_MPDU_STATUS_STA_ID);

		if (!WARN_ON_ONCE(id >= mvm->fw->ucode_capa.num_stations)) {
			sta = rcu_dereference(mvm->fw_id_to_mac_id[id]);
			if (IS_ERR(sta))
				sta = NULL;
		}
	} else if (!is_multicast_ether_addr(hdr->addr2)) {
		/*
		 * This is fine since we prevent two stations with the same
		 * address from being added.
		 */
		sta = ieee80211_find_sta_by_ifaddr(mvm->hw, hdr->addr2, NULL);
	}

	if (iwl_mvm_rx_crypto(mvm, sta, hdr, rx_status, phy_info, desc,
			      le32_to_cpu(pkt->len_n_flags), queue,
			      &crypt_len)) {
		kfree_skb(skb);
		goto out;
	}

	if (sta) {
		struct iwl_mvm_sta *mvmsta = iwl_mvm_sta_from_mac80211(sta);
		struct ieee80211_vif *tx_blocked_vif =
			rcu_dereference(mvm->csa_tx_blocked_vif);
		u8 baid = (u8)((le32_to_cpu(desc->reorder_data) &
			       IWL_RX_MPDU_REORDER_BAID_MASK) >>
			       IWL_RX_MPDU_REORDER_BAID_SHIFT);
		struct iwl_fw_dbg_trigger_tlv *trig;
		struct ieee80211_vif *vif = mvmsta->vif;

		if (!mvm->tcm.paused && len >= sizeof(*hdr) &&
		    !is_multicast_ether_addr(hdr->addr1) &&
		    ieee80211_is_data(hdr->frame_control) &&
		    time_after(jiffies, mvm->tcm.ts + MVM_TCM_PERIOD))
			schedule_delayed_work(&mvm->tcm.work, 0);

		/*
		 * We have tx blocked stations (with CS bit). If we heard
		 * frames from a blocked station on a new channel we can
		 * TX to it again.
		 */
		if (unlikely(tx_blocked_vif) && tx_blocked_vif == vif) {
			struct iwl_mvm_vif *mvmvif =
				iwl_mvm_vif_from_mac80211(tx_blocked_vif);
			struct iwl_rx_sta_csa rx_sta_csa = {
				.all_sta_unblocked = true,
				.vif = tx_blocked_vif,
			};

			if (mvmvif->csa_target_freq == rx_status->freq)
				iwl_mvm_sta_modify_disable_tx_ap(mvm, sta,
								 false);
			ieee80211_iterate_stations_atomic(mvm->hw,
							  iwl_mvm_rx_get_sta_block_tx,
							  &rx_sta_csa);

			if (rx_sta_csa.all_sta_unblocked) {
				RCU_INIT_POINTER(mvm->csa_tx_blocked_vif, NULL);
				/* Unblock BCAST / MCAST station */
				iwl_mvm_modify_all_sta_disable_tx(mvm, mvmvif, false);
				cancel_delayed_work_sync(&mvm->cs_tx_unblock_dwork);
			}
		}

		rs_update_last_rssi(mvm, mvmsta, rx_status);

		trig = iwl_fw_dbg_trigger_on(&mvm->fwrt,
					     ieee80211_vif_to_wdev(vif),
					     FW_DBG_TRIGGER_RSSI);

		if (trig && ieee80211_is_beacon(hdr->frame_control)) {
			struct iwl_fw_dbg_trigger_low_rssi *rssi_trig;
			s32 rssi;

			rssi_trig = (void *)trig->data;
			rssi = le32_to_cpu(rssi_trig->rssi);

			if (rx_status->signal < rssi)
				iwl_fw_dbg_collect_trig(&mvm->fwrt, trig,
							NULL);
		}

		if (ieee80211_is_data(hdr->frame_control))
			iwl_mvm_rx_csum(mvm, sta, skb, pkt);

		if (iwl_mvm_is_dup(sta, queue, rx_status, hdr, desc)) {
			kfree_skb(skb);
			goto out;
		}

		/*
		 * Our hardware de-aggregates AMSDUs but copies the mac header
		 * as it to the de-aggregated MPDUs. We need to turn off the
		 * AMSDU bit in the QoS control ourselves.
		 * In addition, HW reverses addr3 and addr4 - reverse it back.
		 */
		if ((desc->mac_flags2 & IWL_RX_MPDU_MFLG2_AMSDU) &&
		    !WARN_ON(!ieee80211_is_data_qos(hdr->frame_control))) {
			u8 *qc = ieee80211_get_qos_ctl(hdr);

			*qc &= ~IEEE80211_QOS_CTL_A_MSDU_PRESENT;

			if (mvm->trans->trans_cfg->device_family ==
			    IWL_DEVICE_FAMILY_9000) {
				iwl_mvm_flip_address(hdr->addr3);

				if (ieee80211_has_a4(hdr->frame_control))
					iwl_mvm_flip_address(hdr->addr4);
			}
		}
		if (baid != IWL_RX_REORDER_DATA_INVALID_BAID) {
			u32 reorder_data = le32_to_cpu(desc->reorder_data);

			iwl_mvm_agg_rx_received(mvm, reorder_data, baid);
		}
	}

	is_sgi = format == RATE_MCS_HE_MSK ?
		iwl_he_is_sgi(rate_n_flags) :
		rate_n_flags & RATE_MCS_SGI_MSK;

	if (!(format == RATE_MCS_CCK_MSK) && is_sgi)
		rx_status->enc_flags |= RX_ENC_FLAG_SHORT_GI;
	if (rate_n_flags & RATE_MCS_LDPC_MSK)
		rx_status->enc_flags |= RX_ENC_FLAG_LDPC;
	if (format == RATE_MCS_HT_MSK) {
		u8 stbc = (rate_n_flags & RATE_MCS_STBC_MSK) >>
			RATE_MCS_STBC_POS;
		rx_status->encoding = RX_ENC_HT;
		rx_status->rate_idx = RATE_HT_MCS_INDEX(rate_n_flags);
		rx_status->enc_flags |= stbc << RX_ENC_FLAG_STBC_SHIFT;
	} else if (format == RATE_MCS_VHT_MSK) {
		u8 stbc = (rate_n_flags & RATE_MCS_STBC_MSK) >>
			RATE_MCS_STBC_POS;
<<<<<<< HEAD
			rx_status->nss =
			((rate_n_flags & RATE_MCS_NSS_MSK) >>
=======
		rx_status->nss = ((rate_n_flags & RATE_MCS_NSS_MSK) >>
>>>>>>> 754e0b0e
			RATE_MCS_NSS_POS) + 1;
		rx_status->rate_idx = rate_n_flags & RATE_MCS_CODE_MSK;
		rx_status->encoding = RX_ENC_VHT;
		rx_status->enc_flags |= stbc << RX_ENC_FLAG_STBC_SHIFT;
		if (rate_n_flags & RATE_MCS_BF_MSK)
			rx_status->enc_flags |= RX_ENC_FLAG_BF;
	} else if (!(format == RATE_MCS_HE_MSK)) {
		int rate = iwl_mvm_legacy_hw_idx_to_mac80211_idx(rate_n_flags,
								 rx_status->band);

		if (WARN(rate < 0 || rate > 0xFF,
			 "Invalid rate flags 0x%x, band %d,\n",
			 rate_n_flags, rx_status->band)) {
			kfree_skb(skb);
			goto out;
		}
		rx_status->rate_idx = rate;
	}

	/* management stuff on default queue */
	if (!queue) {
		if (unlikely((ieee80211_is_beacon(hdr->frame_control) ||
			      ieee80211_is_probe_resp(hdr->frame_control)) &&
			     mvm->sched_scan_pass_all ==
			     SCHED_SCAN_PASS_ALL_ENABLED))
			mvm->sched_scan_pass_all = SCHED_SCAN_PASS_ALL_FOUND;

		if (unlikely(ieee80211_is_beacon(hdr->frame_control) ||
			     ieee80211_is_probe_resp(hdr->frame_control)))
			rx_status->boottime_ns = ktime_get_boottime_ns();
	}

	if (iwl_mvm_create_skb(mvm, skb, hdr, len, crypt_len, rxb)) {
		kfree_skb(skb);
		goto out;
	}

	if (!iwl_mvm_reorder(mvm, napi, queue, sta, skb, desc))
		iwl_mvm_pass_packet_to_mac80211(mvm, napi, skb, queue,
						sta);
out:
	rcu_read_unlock();
}

void iwl_mvm_rx_monitor_no_data(struct iwl_mvm *mvm, struct napi_struct *napi,
				struct iwl_rx_cmd_buffer *rxb, int queue)
{
	struct ieee80211_rx_status *rx_status;
	struct iwl_rx_packet *pkt = rxb_addr(rxb);
	struct iwl_rx_no_data *desc = (void *)pkt->data;
	u32 rate_n_flags = le32_to_cpu(desc->rate);
	u32 gp2_on_air_rise = le32_to_cpu(desc->on_air_rise_time);
	u32 rssi = le32_to_cpu(desc->rssi);
	u32 info_type = le32_to_cpu(desc->info) & RX_NO_DATA_INFO_TYPE_MSK;
	u16 phy_info = IWL_RX_MPDU_PHY_TSF_OVERLOAD;
	struct ieee80211_sta *sta = NULL;
	struct sk_buff *skb;
	u8 channel, energy_a, energy_b;
	u32 format;
	struct iwl_mvm_rx_phy_data phy_data = {
		.info_type = le32_get_bits(desc->phy_info[1],
					   IWL_RX_PHY_DATA1_INFO_TYPE_MASK),
		.d0 = desc->phy_info[0],
		.d1 = desc->phy_info[1],
	};
	bool is_sgi;

	if (iwl_fw_lookup_notif_ver(mvm->fw, DATA_PATH_GROUP,
				    RX_NO_DATA_NOTIF, 0) < 2) {
		IWL_DEBUG_DROP(mvm, "Got an old rate format. Old rate: 0x%x\n",
			       rate_n_flags);
		rate_n_flags = iwl_new_rate_from_v1(rate_n_flags);
		IWL_DEBUG_DROP(mvm, " Rate after conversion to the new format: 0x%x\n",
			       rate_n_flags);
	}
	format = rate_n_flags & RATE_MCS_MOD_TYPE_MSK;

	if (unlikely(iwl_rx_packet_payload_len(pkt) < sizeof(*desc)))
		return;

	if (unlikely(test_bit(IWL_MVM_STATUS_IN_HW_RESTART, &mvm->status)))
		return;

	energy_a = (rssi & RX_NO_DATA_CHAIN_A_MSK) >> RX_NO_DATA_CHAIN_A_POS;
	energy_b = (rssi & RX_NO_DATA_CHAIN_B_MSK) >> RX_NO_DATA_CHAIN_B_POS;
	channel = (rssi & RX_NO_DATA_CHANNEL_MSK) >> RX_NO_DATA_CHANNEL_POS;

	/* Dont use dev_alloc_skb(), we'll have enough headroom once
	 * ieee80211_hdr pulled.
	 */
	skb = alloc_skb(128, GFP_ATOMIC);
	if (!skb) {
		IWL_ERR(mvm, "alloc_skb failed\n");
		return;
	}

	rx_status = IEEE80211_SKB_RXCB(skb);

	/* 0-length PSDU */
	rx_status->flag |= RX_FLAG_NO_PSDU;

	switch (info_type) {
	case RX_NO_DATA_INFO_TYPE_NDP:
		rx_status->zero_length_psdu_type =
			IEEE80211_RADIOTAP_ZERO_LEN_PSDU_SOUNDING;
		break;
	case RX_NO_DATA_INFO_TYPE_MU_UNMATCHED:
	case RX_NO_DATA_INFO_TYPE_HE_TB_UNMATCHED:
		rx_status->zero_length_psdu_type =
			IEEE80211_RADIOTAP_ZERO_LEN_PSDU_NOT_CAPTURED;
		break;
	default:
		rx_status->zero_length_psdu_type =
			IEEE80211_RADIOTAP_ZERO_LEN_PSDU_VENDOR;
		break;
	}

	/* This may be overridden by iwl_mvm_rx_he() to HE_RU */
	switch (rate_n_flags & RATE_MCS_CHAN_WIDTH_MSK) {
	case RATE_MCS_CHAN_WIDTH_20:
		break;
	case RATE_MCS_CHAN_WIDTH_40:
		rx_status->bw = RATE_INFO_BW_40;
		break;
	case RATE_MCS_CHAN_WIDTH_80:
		rx_status->bw = RATE_INFO_BW_80;
		break;
	case RATE_MCS_CHAN_WIDTH_160:
		rx_status->bw = RATE_INFO_BW_160;
		break;
	}

	if (format == RATE_MCS_HE_MSK)
		iwl_mvm_rx_he(mvm, skb, &phy_data, rate_n_flags,
			      phy_info, queue);

	iwl_mvm_decode_lsig(skb, &phy_data);

	rx_status->device_timestamp = gp2_on_air_rise;
	rx_status->band = channel > 14 ? NL80211_BAND_5GHZ :
		NL80211_BAND_2GHZ;
	rx_status->freq = ieee80211_channel_to_frequency(channel,
							 rx_status->band);
	iwl_mvm_get_signal_strength(mvm, rx_status, rate_n_flags, energy_a,
				    energy_b);

	rcu_read_lock();

	is_sgi = format == RATE_MCS_HE_MSK ?
		iwl_he_is_sgi(rate_n_flags) :
		rate_n_flags & RATE_MCS_SGI_MSK;

	if (!(format == RATE_MCS_CCK_MSK) && is_sgi)
		rx_status->enc_flags |= RX_ENC_FLAG_SHORT_GI;
	if (rate_n_flags & RATE_MCS_LDPC_MSK)
		rx_status->enc_flags |= RX_ENC_FLAG_LDPC;
	if (format == RATE_MCS_HT_MSK) {
		u8 stbc = (rate_n_flags & RATE_MCS_STBC_MSK) >>
				RATE_MCS_STBC_POS;
		rx_status->encoding = RX_ENC_HT;
		rx_status->rate_idx = RATE_HT_MCS_INDEX(rate_n_flags);
		rx_status->enc_flags |= stbc << RX_ENC_FLAG_STBC_SHIFT;
	} else if (format == RATE_MCS_VHT_MSK) {
		u8 stbc = (rate_n_flags & RATE_MCS_STBC_MSK) >>
				RATE_MCS_STBC_POS;
		rx_status->rate_idx = rate_n_flags & RATE_MCS_CODE_MSK;
		rx_status->encoding = RX_ENC_VHT;
		rx_status->enc_flags |= stbc << RX_ENC_FLAG_STBC_SHIFT;
		if (rate_n_flags & RATE_MCS_BF_MSK)
			rx_status->enc_flags |= RX_ENC_FLAG_BF;
		/*
		 * take the nss from the rx_vec since the rate_n_flags has
		 * only 2 bits for the nss which gives a max of 4 ss but
		 * there may be up to 8 spatial streams
		 */
		rx_status->nss =
			le32_get_bits(desc->rx_vec[0],
				      RX_NO_DATA_RX_VEC0_VHT_NSTS_MSK) + 1;
	} else if (format == RATE_MCS_HE_MSK) {
		rx_status->nss =
			le32_get_bits(desc->rx_vec[0],
				      RX_NO_DATA_RX_VEC0_HE_NSTS_MSK) + 1;
	} else {
		int rate = iwl_mvm_legacy_hw_idx_to_mac80211_idx(rate_n_flags,
							       rx_status->band);

		if (WARN(rate < 0 || rate > 0xFF,
			 "Invalid rate flags 0x%x, band %d,\n",
			 rate_n_flags, rx_status->band)) {
			kfree_skb(skb);
			goto out;
		}
		rx_status->rate_idx = rate;
	}

	ieee80211_rx_napi(mvm->hw, sta, skb, napi);
out:
	rcu_read_unlock();
}

void iwl_mvm_rx_frame_release(struct iwl_mvm *mvm, struct napi_struct *napi,
			      struct iwl_rx_cmd_buffer *rxb, int queue)
{
	struct iwl_rx_packet *pkt = rxb_addr(rxb);
	struct iwl_frame_release *release = (void *)pkt->data;

	if (unlikely(iwl_rx_packet_payload_len(pkt) < sizeof(*release)))
		return;

	iwl_mvm_release_frames_from_notif(mvm, napi, release->baid,
					  le16_to_cpu(release->nssn),
					  queue, 0);
}

void iwl_mvm_rx_bar_frame_release(struct iwl_mvm *mvm, struct napi_struct *napi,
				  struct iwl_rx_cmd_buffer *rxb, int queue)
{
	struct iwl_rx_packet *pkt = rxb_addr(rxb);
	struct iwl_bar_frame_release *release = (void *)pkt->data;
	unsigned int baid = le32_get_bits(release->ba_info,
					  IWL_BAR_FRAME_RELEASE_BAID_MASK);
	unsigned int nssn = le32_get_bits(release->ba_info,
					  IWL_BAR_FRAME_RELEASE_NSSN_MASK);
	unsigned int sta_id = le32_get_bits(release->sta_tid,
					    IWL_BAR_FRAME_RELEASE_STA_MASK);
	unsigned int tid = le32_get_bits(release->sta_tid,
					 IWL_BAR_FRAME_RELEASE_TID_MASK);
	struct iwl_mvm_baid_data *baid_data;

	if (unlikely(iwl_rx_packet_payload_len(pkt) < sizeof(*release)))
		return;

	if (WARN_ON_ONCE(baid == IWL_RX_REORDER_DATA_INVALID_BAID ||
			 baid >= ARRAY_SIZE(mvm->baid_map)))
		return;

	rcu_read_lock();
	baid_data = rcu_dereference(mvm->baid_map[baid]);
	if (!baid_data) {
		IWL_DEBUG_RX(mvm,
			     "Got valid BAID %d but not allocated, invalid BAR release!\n",
			      baid);
		goto out;
	}

	if (WARN(tid != baid_data->tid || sta_id != baid_data->sta_id,
		 "baid 0x%x is mapped to sta:%d tid:%d, but BAR release received for sta:%d tid:%d\n",
		 baid, baid_data->sta_id, baid_data->tid, sta_id,
		 tid))
		goto out;

	iwl_mvm_release_frames_from_notif(mvm, napi, baid, nssn, queue, 0);
out:
	rcu_read_unlock();
}<|MERGE_RESOLUTION|>--- conflicted
+++ resolved
@@ -1985,12 +1985,7 @@
 	} else if (format == RATE_MCS_VHT_MSK) {
 		u8 stbc = (rate_n_flags & RATE_MCS_STBC_MSK) >>
 			RATE_MCS_STBC_POS;
-<<<<<<< HEAD
-			rx_status->nss =
-			((rate_n_flags & RATE_MCS_NSS_MSK) >>
-=======
 		rx_status->nss = ((rate_n_flags & RATE_MCS_NSS_MSK) >>
->>>>>>> 754e0b0e
 			RATE_MCS_NSS_POS) + 1;
 		rx_status->rate_idx = rate_n_flags & RATE_MCS_CODE_MSK;
 		rx_status->encoding = RX_ENC_VHT;
