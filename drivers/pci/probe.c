--- conflicted
+++ resolved
@@ -20,10 +20,8 @@
 #include <linux/pm_runtime.h>
 #include <linux/bitfield.h>
 #include <linux/cc_platform.h>
-<<<<<<< HEAD
 #include <linux/device.h>
-=======
->>>>>>> a6e1b73f
+
 #include "pci.h"
 
 #define CARDBUS_LATENCY_TIMER	176	/* secondary latency timer */
