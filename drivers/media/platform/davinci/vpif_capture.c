/*
 * Copyright (C) 2009 Texas Instruments Inc
 * Copyright (C) 2014 Lad, Prabhakar <prabhakar.csengg@gmail.com>
 *
 * This program is free software; you can redistribute it and/or modify
 * it under the terms of the GNU General Public License as published by
 * the Free Software Foundation; either version 2 of the License, or
 * (at your option) any later version.
 *
 * This program is distributed in the hope that it will be useful,
 * but WITHOUT ANY WARRANTY; without even the implied warranty of
 * MERCHANTABILITY or FITNESS FOR A PARTICULAR PURPOSE.  See the
 * GNU General Public License for more details.
 *
 * TODO : add support for VBI & HBI data service
 *	  add static buffer allocation
 */

#include <linux/module.h>
#include <linux/interrupt.h>
#include <linux/of_graph.h>
#include <linux/platform_device.h>
#include <linux/slab.h>

#include <media/v4l2-fwnode.h>
#include <media/v4l2-ioctl.h>
#include <media/i2c/tvp514x.h>
#include <media/v4l2-mediabus.h>

#include <linux/videodev2.h>

#include "vpif.h"
#include "vpif_capture.h"

MODULE_DESCRIPTION("TI DaVinci VPIF Capture driver");
MODULE_LICENSE("GPL");
MODULE_VERSION(VPIF_CAPTURE_VERSION);

#define vpif_err(fmt, arg...)	v4l2_err(&vpif_obj.v4l2_dev, fmt, ## arg)
#define vpif_dbg(level, debug, fmt, arg...)	\
		v4l2_dbg(level, debug, &vpif_obj.v4l2_dev, fmt, ## arg)

static int debug = 1;

module_param(debug, int, 0644);

MODULE_PARM_DESC(debug, "Debug level 0-1");

#define VPIF_DRIVER_NAME	"vpif_capture"
MODULE_ALIAS("platform:" VPIF_DRIVER_NAME);

/* global variables */
static struct vpif_device vpif_obj = { {NULL} };
static struct device *vpif_dev;
static void vpif_calculate_offsets(struct channel_obj *ch);
static void vpif_config_addr(struct channel_obj *ch, int muxmode);

static u8 channel_first_int[VPIF_NUMBER_OF_OBJECTS][2] = { {1, 1} };

/* Is set to 1 in case of SDTV formats, 2 in case of HDTV formats. */
static int ycmux_mode;

static inline
struct vpif_cap_buffer *to_vpif_buffer(struct vb2_v4l2_buffer *vb)
{
	return container_of(vb, struct vpif_cap_buffer, vb);
}

/**
 * vpif_buffer_prepare :  callback function for buffer prepare
 * @vb: ptr to vb2_buffer
 *
 * This is the callback function for buffer prepare when vb2_qbuf()
 * function is called. The buffer is prepared and user space virtual address
 * or user address is converted into  physical address
 */
static int vpif_buffer_prepare(struct vb2_buffer *vb)
{
	struct vb2_v4l2_buffer *vbuf = to_vb2_v4l2_buffer(vb);
	struct vb2_queue *q = vb->vb2_queue;
	struct channel_obj *ch = vb2_get_drv_priv(q);
	struct common_obj *common;
	unsigned long addr;

	vpif_dbg(2, debug, "vpif_buffer_prepare\n");

	common = &ch->common[VPIF_VIDEO_INDEX];

	vb2_set_plane_payload(vb, 0, common->fmt.fmt.pix.sizeimage);
	if (vb2_get_plane_payload(vb, 0) > vb2_plane_size(vb, 0))
		return -EINVAL;

	vbuf->field = common->fmt.fmt.pix.field;

	addr = vb2_dma_contig_plane_dma_addr(vb, 0);
	if (!IS_ALIGNED((addr + common->ytop_off), 8) ||
		!IS_ALIGNED((addr + common->ybtm_off), 8) ||
		!IS_ALIGNED((addr + common->ctop_off), 8) ||
		!IS_ALIGNED((addr + common->cbtm_off), 8)) {
		vpif_dbg(1, debug, "offset is not aligned\n");
		return -EINVAL;
	}

	return 0;
}

/**
 * vpif_buffer_queue_setup : Callback function for buffer setup.
 * @vq: vb2_queue ptr
 * @nbuffers: ptr to number of buffers requested by application
 * @nplanes:: contains number of distinct video planes needed to hold a frame
 * @sizes[]: contains the size (in bytes) of each plane.
 * @alloc_devs: ptr to allocation context
 *
 * This callback function is called when reqbuf() is called to adjust
 * the buffer count and buffer size
 */
static int vpif_buffer_queue_setup(struct vb2_queue *vq,
				unsigned int *nbuffers, unsigned int *nplanes,
				unsigned int sizes[], struct device *alloc_devs[])
{
	struct channel_obj *ch = vb2_get_drv_priv(vq);
	struct common_obj *common = &ch->common[VPIF_VIDEO_INDEX];
	unsigned size = common->fmt.fmt.pix.sizeimage;

	vpif_dbg(2, debug, "vpif_buffer_setup\n");

	if (*nplanes) {
		if (sizes[0] < size)
			return -EINVAL;
		size = sizes[0];
	}

	if (vq->num_buffers + *nbuffers < 3)
		*nbuffers = 3 - vq->num_buffers;

	*nplanes = 1;
	sizes[0] = size;

	/* Calculate the offset for Y and C data in the buffer */
	vpif_calculate_offsets(ch);

	return 0;
}

/**
 * vpif_buffer_queue : Callback function to add buffer to DMA queue
 * @vb: ptr to vb2_buffer
 */
static void vpif_buffer_queue(struct vb2_buffer *vb)
{
	struct vb2_v4l2_buffer *vbuf = to_vb2_v4l2_buffer(vb);
	struct channel_obj *ch = vb2_get_drv_priv(vb->vb2_queue);
	struct vpif_cap_buffer *buf = to_vpif_buffer(vbuf);
	struct common_obj *common;
	unsigned long flags;

	common = &ch->common[VPIF_VIDEO_INDEX];

	vpif_dbg(2, debug, "vpif_buffer_queue\n");

	spin_lock_irqsave(&common->irqlock, flags);
	/* add the buffer to the DMA queue */
	list_add_tail(&buf->list, &common->dma_queue);
	spin_unlock_irqrestore(&common->irqlock, flags);
}

/**
 * vpif_start_streaming : Starts the DMA engine for streaming
 * @vb: ptr to vb2_buffer
 * @count: number of buffers
 */
static int vpif_start_streaming(struct vb2_queue *vq, unsigned int count)
{
	struct vpif_capture_config *vpif_config_data =
					vpif_dev->platform_data;
	struct channel_obj *ch = vb2_get_drv_priv(vq);
	struct common_obj *common = &ch->common[VPIF_VIDEO_INDEX];
	struct vpif_params *vpif = &ch->vpifparams;
	struct vpif_cap_buffer *buf, *tmp;
	unsigned long addr, flags;
	int ret;

	/* Initialize field_id */
	ch->field_id = 0;

	/* configure 1 or 2 channel mode */
	if (vpif_config_data->setup_input_channel_mode) {
		ret = vpif_config_data->
			setup_input_channel_mode(vpif->std_info.ycmux_mode);
		if (ret < 0) {
			vpif_dbg(1, debug, "can't set vpif channel mode\n");
			goto err;
		}
	}

	ret = v4l2_subdev_call(ch->sd, video, s_stream, 1);
	if (ret && ret != -ENOIOCTLCMD && ret != -ENODEV) {
		vpif_dbg(1, debug, "stream on failed in subdev\n");
		goto err;
	}

	/* Call vpif_set_params function to set the parameters and addresses */
	ret = vpif_set_video_params(vpif, ch->channel_id);
	if (ret < 0) {
		vpif_dbg(1, debug, "can't set video params\n");
		goto err;
	}

	ycmux_mode = ret;
	vpif_config_addr(ch, ret);

	/* Get the next frame from the buffer queue */
	spin_lock_irqsave(&common->irqlock, flags);
	common->cur_frm = common->next_frm = list_entry(common->dma_queue.next,
				    struct vpif_cap_buffer, list);
	/* Remove buffer from the buffer queue */
	list_del(&common->cur_frm->list);
	spin_unlock_irqrestore(&common->irqlock, flags);

	addr = vb2_dma_contig_plane_dma_addr(&common->cur_frm->vb.vb2_buf, 0);

	common->set_addr(addr + common->ytop_off,
			 addr + common->ybtm_off,
			 addr + common->ctop_off,
			 addr + common->cbtm_off);

	/**
	 * Set interrupt for both the fields in VPIF Register enable channel in
	 * VPIF register
	 */
	channel_first_int[VPIF_VIDEO_INDEX][ch->channel_id] = 1;
	if (VPIF_CHANNEL0_VIDEO == ch->channel_id) {
		channel0_intr_assert();
		channel0_intr_enable(1);
		enable_channel0(1);
	}
	if (VPIF_CHANNEL1_VIDEO == ch->channel_id ||
		ycmux_mode == 2) {
		channel1_intr_assert();
		channel1_intr_enable(1);
		enable_channel1(1);
	}

	return 0;

err:
	spin_lock_irqsave(&common->irqlock, flags);
	list_for_each_entry_safe(buf, tmp, &common->dma_queue, list) {
		list_del(&buf->list);
		vb2_buffer_done(&buf->vb.vb2_buf, VB2_BUF_STATE_QUEUED);
	}
	spin_unlock_irqrestore(&common->irqlock, flags);

	return ret;
}

/**
 * vpif_stop_streaming : Stop the DMA engine
 * @vq: ptr to vb2_queue
 *
 * This callback stops the DMA engine and any remaining buffers
 * in the DMA queue are released.
 */
static void vpif_stop_streaming(struct vb2_queue *vq)
{
	struct channel_obj *ch = vb2_get_drv_priv(vq);
	struct common_obj *common;
	unsigned long flags;
	int ret;

	common = &ch->common[VPIF_VIDEO_INDEX];

	/* Disable channel as per its device type and channel id */
	if (VPIF_CHANNEL0_VIDEO == ch->channel_id) {
		enable_channel0(0);
		channel0_intr_enable(0);
	}
	if (VPIF_CHANNEL1_VIDEO == ch->channel_id ||
		ycmux_mode == 2) {
		enable_channel1(0);
		channel1_intr_enable(0);
	}

	ycmux_mode = 0;

	ret = v4l2_subdev_call(ch->sd, video, s_stream, 0);
	if (ret && ret != -ENOIOCTLCMD && ret != -ENODEV)
		vpif_dbg(1, debug, "stream off failed in subdev\n");

	/* release all active buffers */
	if (common->cur_frm == common->next_frm) {
		vb2_buffer_done(&common->cur_frm->vb.vb2_buf,
				VB2_BUF_STATE_ERROR);
	} else {
		if (common->cur_frm)
			vb2_buffer_done(&common->cur_frm->vb.vb2_buf,
					VB2_BUF_STATE_ERROR);
		if (common->next_frm)
			vb2_buffer_done(&common->next_frm->vb.vb2_buf,
					VB2_BUF_STATE_ERROR);
	}

	spin_lock_irqsave(&common->irqlock, flags);
	while (!list_empty(&common->dma_queue)) {
		common->next_frm = list_entry(common->dma_queue.next,
						struct vpif_cap_buffer, list);
		list_del(&common->next_frm->list);
		vb2_buffer_done(&common->next_frm->vb.vb2_buf,
				VB2_BUF_STATE_ERROR);
	}
	spin_unlock_irqrestore(&common->irqlock, flags);
}

static const struct vb2_ops video_qops = {
	.queue_setup		= vpif_buffer_queue_setup,
	.buf_prepare		= vpif_buffer_prepare,
	.start_streaming	= vpif_start_streaming,
	.stop_streaming		= vpif_stop_streaming,
	.buf_queue		= vpif_buffer_queue,
	.wait_prepare		= vb2_ops_wait_prepare,
	.wait_finish		= vb2_ops_wait_finish,
};

/**
 * vpif_process_buffer_complete: process a completed buffer
 * @common: ptr to common channel object
 *
 * This function time stamp the buffer and mark it as DONE. It also
 * wake up any process waiting on the QUEUE and set the next buffer
 * as current
 */
static void vpif_process_buffer_complete(struct common_obj *common)
{
	common->cur_frm->vb.vb2_buf.timestamp = ktime_get_ns();
	vb2_buffer_done(&common->cur_frm->vb.vb2_buf, VB2_BUF_STATE_DONE);
	/* Make curFrm pointing to nextFrm */
	common->cur_frm = common->next_frm;
}

/**
 * vpif_schedule_next_buffer: set next buffer address for capture
 * @common : ptr to common channel object
 *
 * This function will get next buffer from the dma queue and
 * set the buffer address in the vpif register for capture.
 * the buffer is marked active
 */
static void vpif_schedule_next_buffer(struct common_obj *common)
{
	unsigned long addr = 0;

	spin_lock(&common->irqlock);
	common->next_frm = list_entry(common->dma_queue.next,
				     struct vpif_cap_buffer, list);
	/* Remove that buffer from the buffer queue */
	list_del(&common->next_frm->list);
	spin_unlock(&common->irqlock);
	addr = vb2_dma_contig_plane_dma_addr(&common->next_frm->vb.vb2_buf, 0);

	/* Set top and bottom field addresses in VPIF registers */
	common->set_addr(addr + common->ytop_off,
			 addr + common->ybtm_off,
			 addr + common->ctop_off,
			 addr + common->cbtm_off);
}

/**
 * vpif_channel_isr : ISR handler for vpif capture
 * @irq: irq number
 * @dev_id: dev_id ptr
 *
 * It changes status of the captured buffer, takes next buffer from the queue
 * and sets its address in VPIF registers
 */
static irqreturn_t vpif_channel_isr(int irq, void *dev_id)
{
	struct vpif_device *dev = &vpif_obj;
	struct common_obj *common;
	struct channel_obj *ch;
	int channel_id;
	int fid = -1, i;

	channel_id = *(int *)(dev_id);
	if (!vpif_intr_status(channel_id))
		return IRQ_NONE;

	ch = dev->dev[channel_id];

	for (i = 0; i < VPIF_NUMBER_OF_OBJECTS; i++) {
		common = &ch->common[i];
		/* skip If streaming is not started in this channel */
		/* Check the field format */
		if (1 == ch->vpifparams.std_info.frm_fmt ||
		    common->fmt.fmt.pix.field == V4L2_FIELD_NONE) {
			/* Progressive mode */
			spin_lock(&common->irqlock);
			if (list_empty(&common->dma_queue)) {
				spin_unlock(&common->irqlock);
				continue;
			}
			spin_unlock(&common->irqlock);

			if (!channel_first_int[i][channel_id])
				vpif_process_buffer_complete(common);

			channel_first_int[i][channel_id] = 0;

			vpif_schedule_next_buffer(common);


			channel_first_int[i][channel_id] = 0;
		} else {
			/**
			 * Interlaced mode. If it is first interrupt, ignore
			 * it
			 */
			if (channel_first_int[i][channel_id]) {
				channel_first_int[i][channel_id] = 0;
				continue;
			}
			if (0 == i) {
				ch->field_id ^= 1;
				/* Get field id from VPIF registers */
				fid = vpif_channel_getfid(ch->channel_id);
				if (fid != ch->field_id) {
					/**
					 * If field id does not match stored
					 * field id, make them in sync
					 */
					if (0 == fid)
						ch->field_id = fid;
					return IRQ_HANDLED;
				}
			}
			/* device field id and local field id are in sync */
			if (0 == fid) {
				/* this is even field */
				if (common->cur_frm == common->next_frm)
					continue;

				/* mark the current buffer as done */
				vpif_process_buffer_complete(common);
			} else if (1 == fid) {
				/* odd field */
				spin_lock(&common->irqlock);
				if (list_empty(&common->dma_queue) ||
				    (common->cur_frm != common->next_frm)) {
					spin_unlock(&common->irqlock);
					continue;
				}
				spin_unlock(&common->irqlock);

				vpif_schedule_next_buffer(common);
			}
		}
	}
	return IRQ_HANDLED;
}

/**
 * vpif_update_std_info() - update standard related info
 * @ch: ptr to channel object
 *
 * For a given standard selected by application, update values
 * in the device data structures
 */
static int vpif_update_std_info(struct channel_obj *ch)
{
	struct common_obj *common = &ch->common[VPIF_VIDEO_INDEX];
	struct vpif_params *vpifparams = &ch->vpifparams;
	const struct vpif_channel_config_params *config;
	struct vpif_channel_config_params *std_info = &vpifparams->std_info;
	struct video_obj *vid_ch = &ch->video;
	int index;
	struct v4l2_pix_format *pixfmt = &common->fmt.fmt.pix;

	vpif_dbg(2, debug, "vpif_update_std_info\n");

	/*
	 * if called after try_fmt or g_fmt, there will already be a size
	 * so use that by default.
	 */
	if (pixfmt->width && pixfmt->height) {
		if (pixfmt->field == V4L2_FIELD_ANY ||
		    pixfmt->field == V4L2_FIELD_NONE)
			pixfmt->field = V4L2_FIELD_NONE;

		vpifparams->iface.if_type = VPIF_IF_BT656;
		if (pixfmt->pixelformat == V4L2_PIX_FMT_SGRBG10 ||
		    pixfmt->pixelformat == V4L2_PIX_FMT_SBGGR8)
			vpifparams->iface.if_type = VPIF_IF_RAW_BAYER;

		if (pixfmt->pixelformat == V4L2_PIX_FMT_SGRBG10)
			vpifparams->params.data_sz = 1; /* 10 bits/pixel.  */

		/*
		 * For raw formats from camera sensors, we don't need
		 * the std_info from table lookup, so nothing else to do here.
		 */
		if (vpifparams->iface.if_type == VPIF_IF_RAW_BAYER) {
			memset(std_info, 0, sizeof(struct vpif_channel_config_params));
			vpifparams->std_info.capture_format = 1; /* CCD/raw mode */
			return 0;
		}
	}

	for (index = 0; index < vpif_ch_params_count; index++) {
		config = &vpif_ch_params[index];
		if (config->hd_sd == 0) {
			vpif_dbg(2, debug, "SD format\n");
			if (config->stdid & vid_ch->stdid) {
				memcpy(std_info, config, sizeof(*config));
				break;
			}
		} else {
			vpif_dbg(2, debug, "HD format\n");
			if (!memcmp(&config->dv_timings, &vid_ch->dv_timings,
				sizeof(vid_ch->dv_timings))) {
				memcpy(std_info, config, sizeof(*config));
				break;
			}
		}
	}

	/* standard not found */
	if (index == vpif_ch_params_count)
		return -EINVAL;

	common->fmt.fmt.pix.width = std_info->width;
	common->width = std_info->width;
	common->fmt.fmt.pix.height = std_info->height;
	common->height = std_info->height;
	common->fmt.fmt.pix.sizeimage = common->height * common->width * 2;
	common->fmt.fmt.pix.bytesperline = std_info->width;
	vpifparams->video_params.hpitch = std_info->width;
	vpifparams->video_params.storage_mode = std_info->frm_fmt;

	if (vid_ch->stdid)
		common->fmt.fmt.pix.colorspace = V4L2_COLORSPACE_SMPTE170M;
	else
		common->fmt.fmt.pix.colorspace = V4L2_COLORSPACE_REC709;

	if (ch->vpifparams.std_info.frm_fmt)
		common->fmt.fmt.pix.field = V4L2_FIELD_NONE;
	else
		common->fmt.fmt.pix.field = V4L2_FIELD_INTERLACED;

	if (ch->vpifparams.iface.if_type == VPIF_IF_RAW_BAYER)
		common->fmt.fmt.pix.pixelformat = V4L2_PIX_FMT_SBGGR8;
	else
		common->fmt.fmt.pix.pixelformat = V4L2_PIX_FMT_NV16;

	common->fmt.type = V4L2_BUF_TYPE_VIDEO_CAPTURE;

	return 0;
}

/**
 * vpif_calculate_offsets : This function calculates buffers offsets
 * @ch : ptr to channel object
 *
 * This function calculates buffer offsets for Y and C in the top and
 * bottom field
 */
static void vpif_calculate_offsets(struct channel_obj *ch)
{
	unsigned int hpitch, sizeimage;
	struct video_obj *vid_ch = &(ch->video);
	struct vpif_params *vpifparams = &ch->vpifparams;
	struct common_obj *common = &ch->common[VPIF_VIDEO_INDEX];
	enum v4l2_field field = common->fmt.fmt.pix.field;

	vpif_dbg(2, debug, "vpif_calculate_offsets\n");

	if (V4L2_FIELD_ANY == field) {
		if (vpifparams->std_info.frm_fmt)
			vid_ch->buf_field = V4L2_FIELD_NONE;
		else
			vid_ch->buf_field = V4L2_FIELD_INTERLACED;
	} else
		vid_ch->buf_field = common->fmt.fmt.pix.field;

	sizeimage = common->fmt.fmt.pix.sizeimage;

	hpitch = common->fmt.fmt.pix.bytesperline;

	if ((V4L2_FIELD_NONE == vid_ch->buf_field) ||
	    (V4L2_FIELD_INTERLACED == vid_ch->buf_field)) {
		/* Calculate offsets for Y top, Y Bottom, C top and C Bottom */
		common->ytop_off = 0;
		common->ybtm_off = hpitch;
		common->ctop_off = sizeimage / 2;
		common->cbtm_off = sizeimage / 2 + hpitch;
	} else if (V4L2_FIELD_SEQ_TB == vid_ch->buf_field) {
		/* Calculate offsets for Y top, Y Bottom, C top and C Bottom */
		common->ytop_off = 0;
		common->ybtm_off = sizeimage / 4;
		common->ctop_off = sizeimage / 2;
		common->cbtm_off = common->ctop_off + sizeimage / 4;
	} else if (V4L2_FIELD_SEQ_BT == vid_ch->buf_field) {
		/* Calculate offsets for Y top, Y Bottom, C top and C Bottom */
		common->ybtm_off = 0;
		common->ytop_off = sizeimage / 4;
		common->cbtm_off = sizeimage / 2;
		common->ctop_off = common->cbtm_off + sizeimage / 4;
	}
	if ((V4L2_FIELD_NONE == vid_ch->buf_field) ||
	    (V4L2_FIELD_INTERLACED == vid_ch->buf_field))
		vpifparams->video_params.storage_mode = 1;
	else
		vpifparams->video_params.storage_mode = 0;

	if (1 == vpifparams->std_info.frm_fmt)
		vpifparams->video_params.hpitch =
		    common->fmt.fmt.pix.bytesperline;
	else {
		if ((field == V4L2_FIELD_ANY)
		    || (field == V4L2_FIELD_INTERLACED))
			vpifparams->video_params.hpitch =
			    common->fmt.fmt.pix.bytesperline * 2;
		else
			vpifparams->video_params.hpitch =
			    common->fmt.fmt.pix.bytesperline;
	}

	ch->vpifparams.video_params.stdid = vpifparams->std_info.stdid;
}

/**
 * vpif_get_default_field() - Get default field type based on interface
 * @vpif_params - ptr to vpif params
 */
static inline enum v4l2_field vpif_get_default_field(
				struct vpif_interface *iface)
{
	return (iface->if_type == VPIF_IF_RAW_BAYER) ? V4L2_FIELD_NONE :
						V4L2_FIELD_INTERLACED;
}

/**
 * vpif_config_addr() - function to configure buffer address in vpif
 * @ch - channel ptr
 * @muxmode - channel mux mode
 */
static void vpif_config_addr(struct channel_obj *ch, int muxmode)
{
	struct common_obj *common;

	vpif_dbg(2, debug, "vpif_config_addr\n");

	common = &(ch->common[VPIF_VIDEO_INDEX]);

	if (VPIF_CHANNEL1_VIDEO == ch->channel_id)
		common->set_addr = ch1_set_videobuf_addr;
	else if (2 == muxmode)
		common->set_addr = ch0_set_videobuf_addr_yc_nmux;
	else
		common->set_addr = ch0_set_videobuf_addr;
}

/**
 * vpif_input_to_subdev() - Maps input to sub device
 * @vpif_cfg - global config ptr
 * @chan_cfg - channel config ptr
 * @input_index - Given input index from application
 *
 * lookup the sub device information for a given input index.
 * we report all the inputs to application. inputs table also
 * has sub device name for the each input
 */
static int vpif_input_to_subdev(
		struct vpif_capture_config *vpif_cfg,
		struct vpif_capture_chan_config *chan_cfg,
		int input_index)
{
	struct vpif_subdev_info *subdev_info;
	const char *subdev_name;
	int i;

	vpif_dbg(2, debug, "vpif_input_to_subdev\n");

	if (!chan_cfg)
		return -1;
	if (input_index >= chan_cfg->input_count)
		return -1;
	subdev_name = chan_cfg->inputs[input_index].subdev_name;
	if (!subdev_name)
		return -1;

	/* loop through the sub device list to get the sub device info */
	for (i = 0; i < vpif_cfg->subdev_count; i++) {
		subdev_info = &vpif_cfg->subdev_info[i];
		if (subdev_info && !strcmp(subdev_info->name, subdev_name))
			return i;
	}
	return -1;
}

/**
 * vpif_set_input() - Select an input
 * @vpif_cfg - global config ptr
 * @ch - channel
 * @_index - Given input index from application
 *
 * Select the given input.
 */
static int vpif_set_input(
		struct vpif_capture_config *vpif_cfg,
		struct channel_obj *ch,
		int index)
{
	struct vpif_capture_chan_config *chan_cfg =
			&vpif_cfg->chan_config[ch->channel_id];
	struct vpif_subdev_info *subdev_info = NULL;
	struct v4l2_subdev *sd = NULL;
	u32 input = 0, output = 0;
	int sd_index;
	int ret;

	sd_index = vpif_input_to_subdev(vpif_cfg, chan_cfg, index);
	if (sd_index >= 0) {
		sd = vpif_obj.sd[sd_index];
		subdev_info = &vpif_cfg->subdev_info[sd_index];
	} else {
		/* no subdevice, no input to setup */
		return 0;
	}

	/* first setup input path from sub device to vpif */
	if (sd && vpif_cfg->setup_input_path) {
		ret = vpif_cfg->setup_input_path(ch->channel_id,
				       subdev_info->name);
		if (ret < 0) {
			vpif_dbg(1, debug, "couldn't setup input path for the" \
			" sub device %s, for input index %d\n",
			subdev_info->name, index);
			return ret;
		}
	}

	if (sd) {
		input = chan_cfg->inputs[index].input_route;
		output = chan_cfg->inputs[index].output_route;
		ret = v4l2_subdev_call(sd, video, s_routing,
				input, output, 0);
		if (ret < 0 && ret != -ENOIOCTLCMD) {
			vpif_dbg(1, debug, "Failed to set input\n");
			return ret;
		}
	}
	ch->input_idx = index;
	ch->sd = sd;
	/* copy interface parameters to vpif */
	ch->vpifparams.iface = chan_cfg->vpif_if;

	/* update tvnorms from the sub device input info */
	ch->video_dev.tvnorms = chan_cfg->inputs[index].input.std;
	return 0;
}

/**
 * vpif_querystd() - querystd handler
 * @file: file ptr
 * @priv: file handle
 * @std_id: ptr to std id
 *
 * This function is called to detect standard at the selected input
 */
static int vpif_querystd(struct file *file, void *priv, v4l2_std_id *std_id)
{
	struct video_device *vdev = video_devdata(file);
	struct channel_obj *ch = video_get_drvdata(vdev);
	int ret;

	vpif_dbg(2, debug, "vpif_querystd\n");

	/* Call querystd function of decoder device */
	ret = v4l2_subdev_call(ch->sd, video, querystd, std_id);

	if (ret == -ENOIOCTLCMD || ret == -ENODEV)
		return -ENODATA;
	if (ret) {
		vpif_dbg(1, debug, "Failed to query standard for sub devices\n");
		return ret;
	}

	return 0;
}

/**
 * vpif_g_std() - get STD handler
 * @file: file ptr
 * @priv: file handle
 * @std_id: ptr to std id
 */
static int vpif_g_std(struct file *file, void *priv, v4l2_std_id *std)
{
	struct vpif_capture_config *config = vpif_dev->platform_data;
	struct video_device *vdev = video_devdata(file);
	struct channel_obj *ch = video_get_drvdata(vdev);
	struct vpif_capture_chan_config *chan_cfg;
	struct v4l2_input input;

	vpif_dbg(2, debug, "vpif_g_std\n");

	if (!config->chan_config[ch->channel_id].inputs)
		return -ENODATA;

	chan_cfg = &config->chan_config[ch->channel_id];
	input = chan_cfg->inputs[ch->input_idx].input;
	if (input.capabilities != V4L2_IN_CAP_STD)
		return -ENODATA;

	*std = ch->video.stdid;
	return 0;
}

/**
 * vpif_s_std() - set STD handler
 * @file: file ptr
 * @priv: file handle
 * @std_id: ptr to std id
 */
static int vpif_s_std(struct file *file, void *priv, v4l2_std_id std_id)
{
	struct vpif_capture_config *config = vpif_dev->platform_data;
	struct video_device *vdev = video_devdata(file);
	struct channel_obj *ch = video_get_drvdata(vdev);
	struct common_obj *common = &ch->common[VPIF_VIDEO_INDEX];
	struct vpif_capture_chan_config *chan_cfg;
	struct v4l2_input input;
	int ret;

	vpif_dbg(2, debug, "vpif_s_std\n");

	if (!config->chan_config[ch->channel_id].inputs)
		return -ENODATA;

	chan_cfg = &config->chan_config[ch->channel_id];
	input = chan_cfg->inputs[ch->input_idx].input;
	if (input.capabilities != V4L2_IN_CAP_STD)
		return -ENODATA;

	if (vb2_is_busy(&common->buffer_queue))
		return -EBUSY;

	/* Call encoder subdevice function to set the standard */
	ch->video.stdid = std_id;
	memset(&ch->video.dv_timings, 0, sizeof(ch->video.dv_timings));

	/* Get the information about the standard */
	if (vpif_update_std_info(ch)) {
		vpif_err("Error getting the standard info\n");
		return -EINVAL;
	}

	/* set standard in the sub device */
	ret = v4l2_subdev_call(ch->sd, video, s_std, std_id);
	if (ret && ret != -ENOIOCTLCMD && ret != -ENODEV) {
		vpif_dbg(1, debug, "Failed to set standard for sub devices\n");
		return ret;
	}
	return 0;
}

/**
 * vpif_enum_input() - ENUMINPUT handler
 * @file: file ptr
 * @priv: file handle
 * @input: ptr to input structure
 */
static int vpif_enum_input(struct file *file, void *priv,
				struct v4l2_input *input)
{

	struct vpif_capture_config *config = vpif_dev->platform_data;
	struct video_device *vdev = video_devdata(file);
	struct channel_obj *ch = video_get_drvdata(vdev);
	struct vpif_capture_chan_config *chan_cfg;

	chan_cfg = &config->chan_config[ch->channel_id];

	if (input->index >= chan_cfg->input_count)
		return -EINVAL;

	memcpy(input, &chan_cfg->inputs[input->index].input,
		sizeof(*input));
	return 0;
}

/**
 * vpif_g_input() - Get INPUT handler
 * @file: file ptr
 * @priv: file handle
 * @index: ptr to input index
 */
static int vpif_g_input(struct file *file, void *priv, unsigned int *index)
{
	struct video_device *vdev = video_devdata(file);
	struct channel_obj *ch = video_get_drvdata(vdev);

	*index = ch->input_idx;
	return 0;
}

/**
 * vpif_s_input() - Set INPUT handler
 * @file: file ptr
 * @priv: file handle
 * @index: input index
 */
static int vpif_s_input(struct file *file, void *priv, unsigned int index)
{
	struct vpif_capture_config *config = vpif_dev->platform_data;
	struct video_device *vdev = video_devdata(file);
	struct channel_obj *ch = video_get_drvdata(vdev);
	struct common_obj *common = &ch->common[VPIF_VIDEO_INDEX];
	struct vpif_capture_chan_config *chan_cfg;

	chan_cfg = &config->chan_config[ch->channel_id];

	if (index >= chan_cfg->input_count)
		return -EINVAL;

	if (vb2_is_busy(&common->buffer_queue))
		return -EBUSY;

	return vpif_set_input(config, ch, index);
}

/**
 * vpif_enum_fmt_vid_cap() - ENUM_FMT handler
 * @file: file ptr
 * @priv: file handle
 * @index: input index
 */
static int vpif_enum_fmt_vid_cap(struct file *file, void  *priv,
					struct v4l2_fmtdesc *fmt)
{
	struct video_device *vdev = video_devdata(file);
	struct channel_obj *ch = video_get_drvdata(vdev);

	if (fmt->index != 0) {
		vpif_dbg(1, debug, "Invalid format index\n");
		return -EINVAL;
	}

	/* Fill in the information about format */
	if (ch->vpifparams.iface.if_type == VPIF_IF_RAW_BAYER) {
		fmt->type = V4L2_BUF_TYPE_VIDEO_CAPTURE;
		strcpy(fmt->description, "Raw Mode -Bayer Pattern GrRBGb");
		fmt->pixelformat = V4L2_PIX_FMT_SBGGR8;
	} else {
		fmt->type = V4L2_BUF_TYPE_VIDEO_CAPTURE;
		strcpy(fmt->description, "YCbCr4:2:2 Semi-Planar");
		fmt->pixelformat = V4L2_PIX_FMT_NV16;
	}
	return 0;
}

/**
 * vpif_try_fmt_vid_cap() - TRY_FMT handler
 * @file: file ptr
 * @priv: file handle
 * @fmt: ptr to v4l2 format structure
 */
static int vpif_try_fmt_vid_cap(struct file *file, void *priv,
				struct v4l2_format *fmt)
{
	struct video_device *vdev = video_devdata(file);
	struct channel_obj *ch = video_get_drvdata(vdev);
	struct v4l2_pix_format *pixfmt = &fmt->fmt.pix;
	struct common_obj *common = &(ch->common[VPIF_VIDEO_INDEX]);

	common->fmt = *fmt;
	vpif_update_std_info(ch);

	pixfmt->field = common->fmt.fmt.pix.field;
	pixfmt->colorspace = common->fmt.fmt.pix.colorspace;
	pixfmt->bytesperline = common->fmt.fmt.pix.width;
	pixfmt->width = common->fmt.fmt.pix.width;
	pixfmt->height = common->fmt.fmt.pix.height;
	pixfmt->sizeimage = pixfmt->bytesperline * pixfmt->height * 2;
	if (pixfmt->pixelformat == V4L2_PIX_FMT_SGRBG10) {
		pixfmt->bytesperline = common->fmt.fmt.pix.width * 2;
		pixfmt->sizeimage = pixfmt->bytesperline * pixfmt->height;
	}
	pixfmt->priv = 0;

	dev_dbg(vpif_dev, "%s: %d x %d; pitch=%d pixelformat=0x%08x, field=%d, size=%d\n", __func__,
		pixfmt->width, pixfmt->height,
		pixfmt->bytesperline, pixfmt->pixelformat,
		pixfmt->field, pixfmt->sizeimage);

	return 0;
}


/**
 * vpif_g_fmt_vid_cap() - Set INPUT handler
 * @file: file ptr
 * @priv: file handle
 * @fmt: ptr to v4l2 format structure
 */
static int vpif_g_fmt_vid_cap(struct file *file, void *priv,
				struct v4l2_format *fmt)
{
	struct video_device *vdev = video_devdata(file);
	struct channel_obj *ch = video_get_drvdata(vdev);
	struct common_obj *common = &ch->common[VPIF_VIDEO_INDEX];
	struct v4l2_pix_format *pix_fmt = &fmt->fmt.pix;
	struct v4l2_subdev_format format = {
		.which = V4L2_SUBDEV_FORMAT_ACTIVE,
	};
	struct v4l2_mbus_framefmt *mbus_fmt = &format.format;
	int ret;

	/* Check the validity of the buffer type */
	if (common->fmt.type != fmt->type)
		return -EINVAL;

	/* By default, use currently set fmt */
	*fmt = common->fmt;

	/* If subdev has get_fmt, use that to override */
	ret = v4l2_subdev_call(ch->sd, pad, get_fmt, NULL, &format);
	if (!ret && mbus_fmt->code) {
		v4l2_fill_pix_format(pix_fmt, mbus_fmt);
		pix_fmt->bytesperline = pix_fmt->width;
		if (mbus_fmt->code == MEDIA_BUS_FMT_SGRBG10_1X10) {
			/* e.g. mt9v032 */
			pix_fmt->pixelformat = V4L2_PIX_FMT_SGRBG10;
			pix_fmt->bytesperline = pix_fmt->width * 2;
		} else if (mbus_fmt->code == MEDIA_BUS_FMT_UYVY8_2X8) {
			/* e.g. tvp514x */
			pix_fmt->pixelformat = V4L2_PIX_FMT_NV16;
			pix_fmt->bytesperline = pix_fmt->width * 2;
		} else {
			dev_warn(vpif_dev, "%s: Unhandled media-bus format 0x%x\n",
				 __func__, mbus_fmt->code);
		}
		pix_fmt->sizeimage = pix_fmt->bytesperline * pix_fmt->height;
		dev_dbg(vpif_dev, "%s: %d x %d; pitch=%d, pixelformat=0x%08x, code=0x%x, field=%d, size=%d\n", __func__,
			pix_fmt->width, pix_fmt->height,
			pix_fmt->bytesperline, pix_fmt->pixelformat,
			mbus_fmt->code, pix_fmt->field, pix_fmt->sizeimage);

		common->fmt = *fmt;
		vpif_update_std_info(ch);
	}

	return 0;
}

/**
 * vpif_s_fmt_vid_cap() - Set FMT handler
 * @file: file ptr
 * @priv: file handle
 * @fmt: ptr to v4l2 format structure
 */
static int vpif_s_fmt_vid_cap(struct file *file, void *priv,
				struct v4l2_format *fmt)
{
	struct video_device *vdev = video_devdata(file);
	struct channel_obj *ch = video_get_drvdata(vdev);
	struct common_obj *common = &ch->common[VPIF_VIDEO_INDEX];
	int ret;

	vpif_dbg(2, debug, "%s\n", __func__);

	if (vb2_is_busy(&common->buffer_queue))
		return -EBUSY;

	ret = vpif_try_fmt_vid_cap(file, priv, fmt);
	if (ret)
		return ret;

	/* store the format in the channel object */
	common->fmt = *fmt;
	return 0;
}

/**
 * vpif_querycap() - QUERYCAP handler
 * @file: file ptr
 * @priv: file handle
 * @cap: ptr to v4l2_capability structure
 */
static int vpif_querycap(struct file *file, void  *priv,
				struct v4l2_capability *cap)
{
	struct vpif_capture_config *config = vpif_dev->platform_data;

	cap->device_caps = V4L2_CAP_VIDEO_CAPTURE | V4L2_CAP_STREAMING;
	cap->capabilities = cap->device_caps | V4L2_CAP_DEVICE_CAPS;
	strlcpy(cap->driver, VPIF_DRIVER_NAME, sizeof(cap->driver));
	snprintf(cap->bus_info, sizeof(cap->bus_info), "platform:%s",
		 dev_name(vpif_dev));
	strlcpy(cap->card, config->card_name, sizeof(cap->card));

	return 0;
}

/**
 * vpif_enum_dv_timings() - ENUM_DV_TIMINGS handler
 * @file: file ptr
 * @priv: file handle
 * @timings: input timings
 */
static int
vpif_enum_dv_timings(struct file *file, void *priv,
		     struct v4l2_enum_dv_timings *timings)
{
	struct vpif_capture_config *config = vpif_dev->platform_data;
	struct video_device *vdev = video_devdata(file);
	struct channel_obj *ch = video_get_drvdata(vdev);
	struct vpif_capture_chan_config *chan_cfg;
	struct v4l2_input input;
	int ret;

	if (!config->chan_config[ch->channel_id].inputs)
		return -ENODATA;

	chan_cfg = &config->chan_config[ch->channel_id];
	input = chan_cfg->inputs[ch->input_idx].input;
	if (input.capabilities != V4L2_IN_CAP_DV_TIMINGS)
		return -ENODATA;

	timings->pad = 0;

	ret = v4l2_subdev_call(ch->sd, pad, enum_dv_timings, timings);
	if (ret == -ENOIOCTLCMD || ret == -ENODEV)
		return -EINVAL;

	return ret;
}

/**
 * vpif_query_dv_timings() - QUERY_DV_TIMINGS handler
 * @file: file ptr
 * @priv: file handle
 * @timings: input timings
 */
static int
vpif_query_dv_timings(struct file *file, void *priv,
		      struct v4l2_dv_timings *timings)
{
	struct vpif_capture_config *config = vpif_dev->platform_data;
	struct video_device *vdev = video_devdata(file);
	struct channel_obj *ch = video_get_drvdata(vdev);
	struct vpif_capture_chan_config *chan_cfg;
	struct v4l2_input input;
	int ret;

	if (!config->chan_config[ch->channel_id].inputs)
		return -ENODATA;

	chan_cfg = &config->chan_config[ch->channel_id];
	input = chan_cfg->inputs[ch->input_idx].input;
	if (input.capabilities != V4L2_IN_CAP_DV_TIMINGS)
		return -ENODATA;

	ret = v4l2_subdev_call(ch->sd, video, query_dv_timings, timings);
	if (ret == -ENOIOCTLCMD || ret == -ENODEV)
		return -ENODATA;

	return ret;
}

/**
 * vpif_s_dv_timings() - S_DV_TIMINGS handler
 * @file: file ptr
 * @priv: file handle
 * @timings: digital video timings
 */
static int vpif_s_dv_timings(struct file *file, void *priv,
		struct v4l2_dv_timings *timings)
{
	struct vpif_capture_config *config = vpif_dev->platform_data;
	struct video_device *vdev = video_devdata(file);
	struct channel_obj *ch = video_get_drvdata(vdev);
	struct vpif_params *vpifparams = &ch->vpifparams;
	struct vpif_channel_config_params *std_info = &vpifparams->std_info;
	struct common_obj *common = &ch->common[VPIF_VIDEO_INDEX];
	struct video_obj *vid_ch = &ch->video;
	struct v4l2_bt_timings *bt = &vid_ch->dv_timings.bt;
	struct vpif_capture_chan_config *chan_cfg;
	struct v4l2_input input;
	int ret;

	if (!config->chan_config[ch->channel_id].inputs)
		return -ENODATA;

	chan_cfg = &config->chan_config[ch->channel_id];
	input = chan_cfg->inputs[ch->input_idx].input;
	if (input.capabilities != V4L2_IN_CAP_DV_TIMINGS)
		return -ENODATA;

	if (timings->type != V4L2_DV_BT_656_1120) {
		vpif_dbg(2, debug, "Timing type not defined\n");
		return -EINVAL;
	}

	if (vb2_is_busy(&common->buffer_queue))
		return -EBUSY;

	/* Configure subdevice timings, if any */
	ret = v4l2_subdev_call(ch->sd, video, s_dv_timings, timings);
	if (ret == -ENOIOCTLCMD || ret == -ENODEV)
		ret = 0;
	if (ret < 0) {
		vpif_dbg(2, debug, "Error setting custom DV timings\n");
		return ret;
	}

	if (!(timings->bt.width && timings->bt.height &&
				(timings->bt.hbackporch ||
				 timings->bt.hfrontporch ||
				 timings->bt.hsync) &&
				timings->bt.vfrontporch &&
				(timings->bt.vbackporch ||
				 timings->bt.vsync))) {
		vpif_dbg(2, debug, "Timings for width, height, horizontal back porch, horizontal sync, horizontal front porch, vertical back porch, vertical sync and vertical back porch must be defined\n");
		return -EINVAL;
	}

	vid_ch->dv_timings = *timings;

	/* Configure video port timings */

	std_info->eav2sav = V4L2_DV_BT_BLANKING_WIDTH(bt) - 8;
	std_info->sav2eav = bt->width;

	std_info->l1 = 1;
	std_info->l3 = bt->vsync + bt->vbackporch + 1;

	std_info->vsize = V4L2_DV_BT_FRAME_HEIGHT(bt);
	if (bt->interlaced) {
		if (bt->il_vbackporch || bt->il_vfrontporch || bt->il_vsync) {
			std_info->l5 = std_info->vsize/2 -
				(bt->vfrontporch - 1);
			std_info->l7 = std_info->vsize/2 + 1;
			std_info->l9 = std_info->l7 + bt->il_vsync +
				bt->il_vbackporch + 1;
			std_info->l11 = std_info->vsize -
				(bt->il_vfrontporch - 1);
		} else {
			vpif_dbg(2, debug, "Required timing values for interlaced BT format missing\n");
			return -EINVAL;
		}
	} else {
		std_info->l5 = std_info->vsize - (bt->vfrontporch - 1);
	}
	strncpy(std_info->name, "Custom timings BT656/1120", VPIF_MAX_NAME);
	std_info->width = bt->width;
	std_info->height = bt->height;
	std_info->frm_fmt = bt->interlaced ? 0 : 1;
	std_info->ycmux_mode = 0;
	std_info->capture_format = 0;
	std_info->vbi_supported = 0;
	std_info->hd_sd = 1;
	std_info->stdid = 0;

	vid_ch->stdid = 0;
	return 0;
}

/**
 * vpif_g_dv_timings() - G_DV_TIMINGS handler
 * @file: file ptr
 * @priv: file handle
 * @timings: digital video timings
 */
static int vpif_g_dv_timings(struct file *file, void *priv,
		struct v4l2_dv_timings *timings)
{
	struct vpif_capture_config *config = vpif_dev->platform_data;
	struct video_device *vdev = video_devdata(file);
	struct channel_obj *ch = video_get_drvdata(vdev);
	struct video_obj *vid_ch = &ch->video;
	struct vpif_capture_chan_config *chan_cfg;
	struct v4l2_input input;

	if (!config->chan_config[ch->channel_id].inputs)
		return -ENODATA;

	chan_cfg = &config->chan_config[ch->channel_id];
	input = chan_cfg->inputs[ch->input_idx].input;
	if (input.capabilities != V4L2_IN_CAP_DV_TIMINGS)
		return -ENODATA;

	*timings = vid_ch->dv_timings;

	return 0;
}

/*
 * vpif_log_status() - Status information
 * @file: file ptr
 * @priv: file handle
 *
 * Returns zero.
 */
static int vpif_log_status(struct file *filep, void *priv)
{
	/* status for sub devices */
	v4l2_device_call_all(&vpif_obj.v4l2_dev, 0, core, log_status);

	return 0;
}

/* vpif capture ioctl operations */
static const struct v4l2_ioctl_ops vpif_ioctl_ops = {
	.vidioc_querycap		= vpif_querycap,
	.vidioc_enum_fmt_vid_cap	= vpif_enum_fmt_vid_cap,
	.vidioc_g_fmt_vid_cap		= vpif_g_fmt_vid_cap,
	.vidioc_s_fmt_vid_cap		= vpif_s_fmt_vid_cap,
	.vidioc_try_fmt_vid_cap		= vpif_try_fmt_vid_cap,

	.vidioc_enum_input		= vpif_enum_input,
	.vidioc_s_input			= vpif_s_input,
	.vidioc_g_input			= vpif_g_input,

	.vidioc_reqbufs			= vb2_ioctl_reqbufs,
	.vidioc_create_bufs		= vb2_ioctl_create_bufs,
	.vidioc_querybuf		= vb2_ioctl_querybuf,
	.vidioc_qbuf			= vb2_ioctl_qbuf,
	.vidioc_dqbuf			= vb2_ioctl_dqbuf,
	.vidioc_expbuf			= vb2_ioctl_expbuf,
	.vidioc_streamon		= vb2_ioctl_streamon,
	.vidioc_streamoff		= vb2_ioctl_streamoff,

	.vidioc_querystd		= vpif_querystd,
	.vidioc_s_std			= vpif_s_std,
	.vidioc_g_std			= vpif_g_std,

	.vidioc_enum_dv_timings		= vpif_enum_dv_timings,
	.vidioc_query_dv_timings	= vpif_query_dv_timings,
	.vidioc_s_dv_timings		= vpif_s_dv_timings,
	.vidioc_g_dv_timings		= vpif_g_dv_timings,

	.vidioc_log_status		= vpif_log_status,
};

/* vpif file operations */
static const struct v4l2_file_operations vpif_fops = {
	.owner = THIS_MODULE,
	.open = v4l2_fh_open,
	.release = vb2_fop_release,
	.unlocked_ioctl = video_ioctl2,
	.mmap = vb2_fop_mmap,
	.poll = vb2_fop_poll
};

/**
 * initialize_vpif() - Initialize vpif data structures
 *
 * Allocate memory for data structures and initialize them
 */
static int initialize_vpif(void)
{
	int err, i, j;
	int free_channel_objects_index;

	/* Allocate memory for six channel objects */
	for (i = 0; i < VPIF_CAPTURE_MAX_DEVICES; i++) {
		vpif_obj.dev[i] =
		    kzalloc(sizeof(*vpif_obj.dev[i]), GFP_KERNEL);
		/* If memory allocation fails, return error */
		if (!vpif_obj.dev[i]) {
			free_channel_objects_index = i;
			err = -ENOMEM;
			goto vpif_init_free_channel_objects;
		}
	}
	return 0;

vpif_init_free_channel_objects:
	for (j = 0; j < free_channel_objects_index; j++)
		kfree(vpif_obj.dev[j]);
	return err;
}

static int vpif_async_bound(struct v4l2_async_notifier *notifier,
			    struct v4l2_subdev *subdev,
			    struct v4l2_async_subdev *asd)
{
	int i;

	for (i = 0; i < vpif_obj.config->asd_sizes[0]; i++) {
		struct v4l2_async_subdev *_asd = vpif_obj.config->asd[i];
		const struct fwnode_handle *fwnode = _asd->match.fwnode.fwnode;

		if (fwnode == subdev->fwnode) {
			vpif_obj.sd[i] = subdev;
			vpif_obj.config->chan_config->inputs[i].subdev_name =
				(char *)to_of_node(subdev->fwnode)->full_name;
			vpif_dbg(2, debug,
<<<<<<< HEAD
				 "%s: setting input %d subdev_name = %s\n",
				 __func__, i,
				 to_of_node(subdev->fwnode)->full_name);
=======
				 "%s: setting input %d subdev_name = %pOF\n",
				 __func__, i,
				 to_of_node(subdev->fwnode));
>>>>>>> bb176f67
			return 0;
		}
	}

	for (i = 0; i < vpif_obj.config->subdev_count; i++)
		if (!strcmp(vpif_obj.config->subdev_info[i].name,
			    subdev->name)) {
			vpif_obj.sd[i] = subdev;
			return 0;
		}

	return -EINVAL;
}

static int vpif_probe_complete(void)
{
	struct common_obj *common;
	struct video_device *vdev;
	struct channel_obj *ch;
	struct vb2_queue *q;
	int j, err, k;

	for (j = 0; j < VPIF_CAPTURE_MAX_DEVICES; j++) {
		ch = vpif_obj.dev[j];
		ch->channel_id = j;
		common = &(ch->common[VPIF_VIDEO_INDEX]);
		spin_lock_init(&common->irqlock);
		mutex_init(&common->lock);

		/* select input 0 */
		err = vpif_set_input(vpif_obj.config, ch, 0);
		if (err)
			goto probe_out;

		/* set initial format */
		ch->video.stdid = V4L2_STD_525_60;
		memset(&ch->video.dv_timings, 0, sizeof(ch->video.dv_timings));
		common->fmt.type = V4L2_BUF_TYPE_VIDEO_CAPTURE;
		vpif_update_std_info(ch);

		/* Initialize vb2 queue */
		q = &common->buffer_queue;
		q->type = V4L2_BUF_TYPE_VIDEO_CAPTURE;
		q->io_modes = VB2_MMAP | VB2_USERPTR | VB2_DMABUF;
		q->drv_priv = ch;
		q->ops = &video_qops;
		q->mem_ops = &vb2_dma_contig_memops;
		q->buf_struct_size = sizeof(struct vpif_cap_buffer);
		q->timestamp_flags = V4L2_BUF_FLAG_TIMESTAMP_MONOTONIC;
		q->min_buffers_needed = 1;
		q->lock = &common->lock;
		q->dev = vpif_dev;

		err = vb2_queue_init(q);
		if (err) {
			vpif_err("vpif_capture: vb2_queue_init() failed\n");
			goto probe_out;
		}

		INIT_LIST_HEAD(&common->dma_queue);

		/* Initialize the video_device structure */
		vdev = &ch->video_dev;
		strlcpy(vdev->name, VPIF_DRIVER_NAME, sizeof(vdev->name));
		vdev->release = video_device_release_empty;
		vdev->fops = &vpif_fops;
		vdev->ioctl_ops = &vpif_ioctl_ops;
		vdev->v4l2_dev = &vpif_obj.v4l2_dev;
		vdev->vfl_dir = VFL_DIR_RX;
		vdev->queue = q;
		vdev->lock = &common->lock;
		video_set_drvdata(&ch->video_dev, ch);
		err = video_register_device(vdev,
					    VFL_TYPE_GRABBER, (j ? 1 : 0));
		if (err)
			goto probe_out;
	}

	v4l2_info(&vpif_obj.v4l2_dev, "VPIF capture driver initialized\n");
	return 0;

probe_out:
	for (k = 0; k < j; k++) {
		/* Get the pointer to the channel object */
		ch = vpif_obj.dev[k];
		common = &ch->common[k];
		/* Unregister video device */
		video_unregister_device(&ch->video_dev);
	}
	kfree(vpif_obj.sd);
	v4l2_device_unregister(&vpif_obj.v4l2_dev);

	return err;
}

static int vpif_async_complete(struct v4l2_async_notifier *notifier)
{
	return vpif_probe_complete();
}

static struct vpif_capture_config *
vpif_capture_get_pdata(struct platform_device *pdev)
{
	struct device_node *endpoint = NULL;
	struct v4l2_fwnode_endpoint bus_cfg;
	struct vpif_capture_config *pdata;
	struct vpif_subdev_info *sdinfo;
	struct vpif_capture_chan_config *chan;
	unsigned int i;

	/*
	 * DT boot: OF node from parent device contains
	 * video ports & endpoints data.
	 */
	if (pdev->dev.parent && pdev->dev.parent->of_node)
		pdev->dev.of_node = pdev->dev.parent->of_node;
	if (!IS_ENABLED(CONFIG_OF) || !pdev->dev.of_node)
		return pdev->dev.platform_data;

	pdata = devm_kzalloc(&pdev->dev, sizeof(*pdata), GFP_KERNEL);
	if (!pdata)
		return NULL;
	pdata->subdev_info =
		devm_kzalloc(&pdev->dev, sizeof(*pdata->subdev_info) *
			     VPIF_CAPTURE_NUM_CHANNELS, GFP_KERNEL);

	if (!pdata->subdev_info)
		return NULL;

	for (i = 0; i < VPIF_CAPTURE_NUM_CHANNELS; i++) {
		struct device_node *rem;
		unsigned int flags;
		int err;

		endpoint = of_graph_get_next_endpoint(pdev->dev.of_node,
						      endpoint);
		if (!endpoint)
			break;

		sdinfo = &pdata->subdev_info[i];
		chan = &pdata->chan_config[i];
		chan->inputs = devm_kzalloc(&pdev->dev,
					    sizeof(*chan->inputs) *
					    VPIF_CAPTURE_NUM_CHANNELS,
					    GFP_KERNEL);

		chan->input_count++;
		chan->inputs[i].input.type = V4L2_INPUT_TYPE_CAMERA;
		chan->inputs[i].input.std = V4L2_STD_ALL;
		chan->inputs[i].input.capabilities = V4L2_IN_CAP_STD;

		err = v4l2_fwnode_endpoint_parse(of_fwnode_handle(endpoint),
						 &bus_cfg);
		if (err) {
			dev_err(&pdev->dev, "Could not parse the endpoint\n");
			goto done;
		}
<<<<<<< HEAD
		dev_dbg(&pdev->dev, "Endpoint %s, bus_width = %d\n",
			endpoint->full_name, bus_cfg.bus.parallel.bus_width);
=======
		dev_dbg(&pdev->dev, "Endpoint %pOF, bus_width = %d\n",
			endpoint, bus_cfg.bus.parallel.bus_width);
>>>>>>> bb176f67
		flags = bus_cfg.bus.parallel.flags;

		if (flags & V4L2_MBUS_HSYNC_ACTIVE_HIGH)
			chan->vpif_if.hd_pol = 1;

		if (flags & V4L2_MBUS_VSYNC_ACTIVE_HIGH)
			chan->vpif_if.vd_pol = 1;

		rem = of_graph_get_remote_port_parent(endpoint);
		if (!rem) {
<<<<<<< HEAD
			dev_dbg(&pdev->dev, "Remote device at %s not found\n",
				endpoint->full_name);
			goto done;
		}

		dev_dbg(&pdev->dev, "Remote device %s, %s found\n",
			rem->name, rem->full_name);
=======
			dev_dbg(&pdev->dev, "Remote device at %pOF not found\n",
				endpoint);
			goto done;
		}

		dev_dbg(&pdev->dev, "Remote device %s, %pOF found\n",
			rem->name, rem);
>>>>>>> bb176f67
		sdinfo->name = rem->full_name;

		pdata->asd[i] = devm_kzalloc(&pdev->dev,
					     sizeof(struct v4l2_async_subdev),
					     GFP_KERNEL);
		if (!pdata->asd[i]) {
			of_node_put(rem);
			pdata = NULL;
			goto done;
		}

		pdata->asd[i]->match_type = V4L2_ASYNC_MATCH_FWNODE;
		pdata->asd[i]->match.fwnode.fwnode = of_fwnode_handle(rem);
		of_node_put(rem);
	}

done:
<<<<<<< HEAD
	pdata->asd_sizes[0] = i;
	pdata->subdev_count = i;
	pdata->card_name = "DA850/OMAP-L138 Video Capture";
=======
	if (pdata) {
		pdata->asd_sizes[0] = i;
		pdata->subdev_count = i;
		pdata->card_name = "DA850/OMAP-L138 Video Capture";
	}
>>>>>>> bb176f67

	return pdata;
}

/**
 * vpif_probe : This function probes the vpif capture driver
 * @pdev: platform device pointer
 *
 * This creates device entries by register itself to the V4L2 driver and
 * initializes fields of each channel objects
 */
static __init int vpif_probe(struct platform_device *pdev)
{
	struct vpif_subdev_info *subdevdata;
	struct i2c_adapter *i2c_adap;
	struct resource *res;
	int subdev_count;
	int res_idx = 0;
	int i, err;

	pdev->dev.platform_data = vpif_capture_get_pdata(pdev);
	if (!pdev->dev.platform_data) {
		dev_warn(&pdev->dev, "Missing platform data.  Giving up.\n");
		return -EINVAL;
	}

	if (!pdev->dev.platform_data) {
		dev_warn(&pdev->dev, "Missing platform data.  Giving up.\n");
		return -EINVAL;
	}

	vpif_dev = &pdev->dev;

	err = initialize_vpif();
	if (err) {
		v4l2_err(vpif_dev->driver, "Error initializing vpif\n");
		return err;
	}

	err = v4l2_device_register(vpif_dev, &vpif_obj.v4l2_dev);
	if (err) {
		v4l2_err(vpif_dev->driver, "Error registering v4l2 device\n");
		return err;
	}

	while ((res = platform_get_resource(pdev, IORESOURCE_IRQ, res_idx))) {
		err = devm_request_irq(&pdev->dev, res->start, vpif_channel_isr,
					IRQF_SHARED, VPIF_DRIVER_NAME,
					(void *)(&vpif_obj.dev[res_idx]->
					channel_id));
		if (err) {
			err = -EINVAL;
			goto vpif_unregister;
		}
		res_idx++;
	}

	vpif_obj.config = pdev->dev.platform_data;

	subdev_count = vpif_obj.config->subdev_count;
	vpif_obj.sd = kcalloc(subdev_count, sizeof(*vpif_obj.sd), GFP_KERNEL);
	if (!vpif_obj.sd) {
		err = -ENOMEM;
		goto vpif_unregister;
	}

	if (!vpif_obj.config->asd_sizes[0]) {
		int i2c_id = vpif_obj.config->i2c_adapter_id;

		i2c_adap = i2c_get_adapter(i2c_id);
		WARN_ON(!i2c_adap);
		for (i = 0; i < subdev_count; i++) {
			subdevdata = &vpif_obj.config->subdev_info[i];
			vpif_obj.sd[i] =
				v4l2_i2c_new_subdev_board(&vpif_obj.v4l2_dev,
							  i2c_adap,
							  &subdevdata->
							  board_info,
							  NULL);

			if (!vpif_obj.sd[i]) {
				vpif_err("Error registering v4l2 subdevice\n");
				err = -ENODEV;
				goto probe_subdev_out;
			}
			v4l2_info(&vpif_obj.v4l2_dev,
				  "registered sub device %s\n",
				   subdevdata->name);
		}
		vpif_probe_complete();
	} else {
		vpif_obj.notifier.subdevs = vpif_obj.config->asd;
		vpif_obj.notifier.num_subdevs = vpif_obj.config->asd_sizes[0];
		vpif_obj.notifier.bound = vpif_async_bound;
		vpif_obj.notifier.complete = vpif_async_complete;
		err = v4l2_async_notifier_register(&vpif_obj.v4l2_dev,
						   &vpif_obj.notifier);
		if (err) {
			vpif_err("Error registering async notifier\n");
			err = -EINVAL;
			goto probe_subdev_out;
		}
	}

	return 0;

probe_subdev_out:
	/* free sub devices memory */
	kfree(vpif_obj.sd);
vpif_unregister:
	v4l2_device_unregister(&vpif_obj.v4l2_dev);

	return err;
}

/**
 * vpif_remove() - driver remove handler
 * @device: ptr to platform device structure
 *
 * The vidoe device is unregistered
 */
static int vpif_remove(struct platform_device *device)
{
	struct channel_obj *ch;
	int i;

	v4l2_device_unregister(&vpif_obj.v4l2_dev);

	kfree(vpif_obj.sd);
	/* un-register device */
	for (i = 0; i < VPIF_CAPTURE_MAX_DEVICES; i++) {
		/* Get the pointer to the channel object */
		ch = vpif_obj.dev[i];
		/* Unregister video device */
		video_unregister_device(&ch->video_dev);
		kfree(vpif_obj.dev[i]);
	}
	return 0;
}

#ifdef CONFIG_PM_SLEEP
/**
 * vpif_suspend: vpif device suspend
 */
static int vpif_suspend(struct device *dev)
{

	struct common_obj *common;
	struct channel_obj *ch;
	int i;

	for (i = 0; i < VPIF_CAPTURE_MAX_DEVICES; i++) {
		/* Get the pointer to the channel object */
		ch = vpif_obj.dev[i];
		common = &ch->common[VPIF_VIDEO_INDEX];

		if (!vb2_start_streaming_called(&common->buffer_queue))
			continue;

		mutex_lock(&common->lock);
		/* Disable channel */
		if (ch->channel_id == VPIF_CHANNEL0_VIDEO) {
			enable_channel0(0);
			channel0_intr_enable(0);
		}
		if (ch->channel_id == VPIF_CHANNEL1_VIDEO ||
			ycmux_mode == 2) {
			enable_channel1(0);
			channel1_intr_enable(0);
		}
		mutex_unlock(&common->lock);
	}

	return 0;
}

/*
 * vpif_resume: vpif device suspend
 */
static int vpif_resume(struct device *dev)
{
	struct common_obj *common;
	struct channel_obj *ch;
	int i;

	for (i = 0; i < VPIF_CAPTURE_MAX_DEVICES; i++) {
		/* Get the pointer to the channel object */
		ch = vpif_obj.dev[i];
		common = &ch->common[VPIF_VIDEO_INDEX];

		if (!vb2_start_streaming_called(&common->buffer_queue))
			continue;

		mutex_lock(&common->lock);
		/* Enable channel */
		if (ch->channel_id == VPIF_CHANNEL0_VIDEO) {
			enable_channel0(1);
			channel0_intr_enable(1);
		}
		if (ch->channel_id == VPIF_CHANNEL1_VIDEO ||
			ycmux_mode == 2) {
			enable_channel1(1);
			channel1_intr_enable(1);
		}
		mutex_unlock(&common->lock);
	}

	return 0;
}
#endif

static SIMPLE_DEV_PM_OPS(vpif_pm_ops, vpif_suspend, vpif_resume);

static __refdata struct platform_driver vpif_driver = {
	.driver	= {
		.name	= VPIF_DRIVER_NAME,
		.pm	= &vpif_pm_ops,
	},
	.probe = vpif_probe,
	.remove = vpif_remove,
};

module_platform_driver(vpif_driver);<|MERGE_RESOLUTION|>--- conflicted
+++ resolved
@@ -1397,15 +1397,9 @@
 			vpif_obj.config->chan_config->inputs[i].subdev_name =
 				(char *)to_of_node(subdev->fwnode)->full_name;
 			vpif_dbg(2, debug,
-<<<<<<< HEAD
-				 "%s: setting input %d subdev_name = %s\n",
-				 __func__, i,
-				 to_of_node(subdev->fwnode)->full_name);
-=======
 				 "%s: setting input %d subdev_name = %pOF\n",
 				 __func__, i,
 				 to_of_node(subdev->fwnode));
->>>>>>> bb176f67
 			return 0;
 		}
 	}
@@ -1563,13 +1557,8 @@
 			dev_err(&pdev->dev, "Could not parse the endpoint\n");
 			goto done;
 		}
-<<<<<<< HEAD
-		dev_dbg(&pdev->dev, "Endpoint %s, bus_width = %d\n",
-			endpoint->full_name, bus_cfg.bus.parallel.bus_width);
-=======
 		dev_dbg(&pdev->dev, "Endpoint %pOF, bus_width = %d\n",
 			endpoint, bus_cfg.bus.parallel.bus_width);
->>>>>>> bb176f67
 		flags = bus_cfg.bus.parallel.flags;
 
 		if (flags & V4L2_MBUS_HSYNC_ACTIVE_HIGH)
@@ -1580,15 +1569,6 @@
 
 		rem = of_graph_get_remote_port_parent(endpoint);
 		if (!rem) {
-<<<<<<< HEAD
-			dev_dbg(&pdev->dev, "Remote device at %s not found\n",
-				endpoint->full_name);
-			goto done;
-		}
-
-		dev_dbg(&pdev->dev, "Remote device %s, %s found\n",
-			rem->name, rem->full_name);
-=======
 			dev_dbg(&pdev->dev, "Remote device at %pOF not found\n",
 				endpoint);
 			goto done;
@@ -1596,7 +1576,6 @@
 
 		dev_dbg(&pdev->dev, "Remote device %s, %pOF found\n",
 			rem->name, rem);
->>>>>>> bb176f67
 		sdinfo->name = rem->full_name;
 
 		pdata->asd[i] = devm_kzalloc(&pdev->dev,
@@ -1614,17 +1593,11 @@
 	}
 
 done:
-<<<<<<< HEAD
-	pdata->asd_sizes[0] = i;
-	pdata->subdev_count = i;
-	pdata->card_name = "DA850/OMAP-L138 Video Capture";
-=======
 	if (pdata) {
 		pdata->asd_sizes[0] = i;
 		pdata->subdev_count = i;
 		pdata->card_name = "DA850/OMAP-L138 Video Capture";
 	}
->>>>>>> bb176f67
 
 	return pdata;
 }
