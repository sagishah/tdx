--- conflicted
+++ resolved
@@ -27,11 +27,7 @@
  * helper fills the niche of aggregate drivers for specific hardware, where
  * further standardization into a subsystem would not be practical. The common
  * example is when a logical device (e.g. a DRM display driver) is spread around
-<<<<<<< HEAD
- * the SoC on various component (scanout engines, blending blocks, transcoders
-=======
  * the SoC on various components (scanout engines, blending blocks, transcoders
->>>>>>> 0bec6219
  * for various outputs and so on).
  *
  * The component helper also doesn't solve runtime dependencies, e.g. for system
@@ -382,11 +378,7 @@
 }
 
 /**
-<<<<<<< HEAD
- * component_match_add_release - add a component match with release callback
-=======
  * component_match_add_release - add a component match entry with release callback
->>>>>>> 0bec6219
  * @master: device with the aggregate driver
  * @matchptr: pointer to the list of component matches
  * @release: release function for @compare_data
@@ -416,11 +408,7 @@
 EXPORT_SYMBOL(component_match_add_release);
 
 /**
-<<<<<<< HEAD
- * component_match_add_typed - add a compent match for a typed component
-=======
  * component_match_add_typed - add a component match entry for a typed component
->>>>>>> 0bec6219
  * @master: device with the aggregate driver
  * @matchptr: pointer to the list of component matches
  * @compare_typed: compare function to match against all typed components
@@ -549,19 +537,11 @@
 }
 
 /**
-<<<<<<< HEAD
- * component_unbind_all - unbind all component to an aggregate driver
- * @master_dev: device with the aggregate driver
- * @data: opaque pointer, passed to all components
- *
- * Unbinds all components to the aggregate @dev by passing @data to their
-=======
  * component_unbind_all - unbind all components of an aggregate driver
  * @master_dev: device with the aggregate driver
  * @data: opaque pointer, passed to all components
  *
  * Unbinds all components of the aggregate @dev by passing @data to their
->>>>>>> 0bec6219
  * &component_ops.unbind functions. Should be called from
  * &component_master_ops.unbind.
  */
@@ -639,19 +619,11 @@
 }
 
 /**
-<<<<<<< HEAD
- * component_bind_all - bind all component to an aggregate driver
- * @master_dev: device with the aggregate driver
- * @data: opaque pointer, passed to all components
- *
- * Binds all components to the aggregate @dev by passing @data to their
-=======
  * component_bind_all - bind all components of an aggregate driver
  * @master_dev: device with the aggregate driver
  * @data: opaque pointer, passed to all components
  *
  * Binds all components of the aggregate @dev by passing @data to their
->>>>>>> 0bec6219
  * &component_ops.bind functions. Should be called from
  * &component_master_ops.bind.
  */
