--- conflicted
+++ resolved
@@ -57,16 +57,10 @@
 	int entry;
 
 	if (umem->is_odp) {
-<<<<<<< HEAD
-		unsigned int page_shift = to_ib_umem_odp(umem)->page_shift;
-
-		*ncont = ib_umem_page_count(umem);
-=======
 		struct ib_umem_odp *odp = to_ib_umem_odp(umem);
 		unsigned int page_shift = odp->page_shift;
 
 		*ncont = ib_umem_odp_num_pages(odp);
->>>>>>> bb831786
 		*count = *ncont << (page_shift - PAGE_SHIFT);
 		*shift = page_shift;
 		if (order)
