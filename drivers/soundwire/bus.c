--- conflicted
+++ resolved
@@ -1110,11 +1110,7 @@
 	if (!simple_clk_stop) {
 		ret = sdw_bus_wait_for_clk_prep_deprep(bus, SDW_BROADCAST_DEV_NUM);
 		if (ret < 0)
-<<<<<<< HEAD
-			dev_warn(&slave->dev, "clock stop deprepare wait failed:%d\n", ret);
-=======
 			dev_warn(bus->dev, "clock stop deprepare wait failed:%d\n", ret);
->>>>>>> df0cc57e
 	}
 
 	list_for_each_entry(slave, &bus->slaves, node) {
