--- conflicted
+++ resolved
@@ -90,11 +90,7 @@
 	*pcpu += 1;
 
 	if (*pcpu == 1) {
-<<<<<<< HEAD
-#if defined(CONFIG_X86)
-=======
 #if defined(CONFIG_X86) || defined(CONFIG_LOONGARCH)
->>>>>>> 3b718dca
 		migrate_disable();
 		kernel_fpu_begin();
 #elif defined(CONFIG_PPC64)
