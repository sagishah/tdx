// SPDX-License-Identifier: GPL-2.0
/*
 * Copyright (c) 2000-2005 Silicon Graphics, Inc.
 * All Rights Reserved.
 */
#include "xfs.h"
#include "xfs_fs.h"
#include "xfs_shared.h"
#include "xfs_format.h"
#include "xfs_log_format.h"
#include "xfs_trans_resv.h"
#include "xfs_mount.h"
#include "xfs_inode.h"
#include "xfs_rtalloc.h"
#include "xfs_iwalk.h"
#include "xfs_itable.h"
#include "xfs_error.h"
#include "xfs_attr.h"
#include "xfs_bmap.h"
#include "xfs_bmap_util.h"
#include "xfs_fsops.h"
#include "xfs_discard.h"
#include "xfs_quota.h"
#include "xfs_export.h"
#include "xfs_trace.h"
#include "xfs_icache.h"
#include "xfs_trans.h"
#include "xfs_acl.h"
#include "xfs_btree.h"
#include <linux/fsmap.h>
#include "xfs_fsmap.h"
#include "scrub/xfs_scrub.h"
#include "xfs_sb.h"
#include "xfs_ag.h"
#include "xfs_health.h"
#include "xfs_reflink.h"
#include "xfs_ioctl.h"
#include "xfs_da_format.h"
#include "xfs_da_btree.h"

#include <linux/mount.h>
#include <linux/namei.h>

/*
 * xfs_find_handle maps from userspace xfs_fsop_handlereq structure to
 * a file or fs handle.
 *
 * XFS_IOC_PATH_TO_FSHANDLE
 *    returns fs handle for a mount point or path within that mount point
 * XFS_IOC_FD_TO_HANDLE
 *    returns full handle for a FD opened in user space
 * XFS_IOC_PATH_TO_HANDLE
 *    returns full handle for a path
 */
int
xfs_find_handle(
	unsigned int		cmd,
	xfs_fsop_handlereq_t	*hreq)
{
	int			hsize;
	xfs_handle_t		handle;
	struct inode		*inode;
	struct fd		f = {NULL};
	struct path		path;
	int			error;
	struct xfs_inode	*ip;

	if (cmd == XFS_IOC_FD_TO_HANDLE) {
		f = fdget(hreq->fd);
		if (!f.file)
			return -EBADF;
		inode = file_inode(f.file);
	} else {
		error = user_path_at(AT_FDCWD, hreq->path, 0, &path);
		if (error)
			return error;
		inode = d_inode(path.dentry);
	}
	ip = XFS_I(inode);

	/*
	 * We can only generate handles for inodes residing on a XFS filesystem,
	 * and only for regular files, directories or symbolic links.
	 */
	error = -EINVAL;
	if (inode->i_sb->s_magic != XFS_SB_MAGIC)
		goto out_put;

	error = -EBADF;
	if (!S_ISREG(inode->i_mode) &&
	    !S_ISDIR(inode->i_mode) &&
	    !S_ISLNK(inode->i_mode))
		goto out_put;


	memcpy(&handle.ha_fsid, ip->i_mount->m_fixedfsid, sizeof(xfs_fsid_t));

	if (cmd == XFS_IOC_PATH_TO_FSHANDLE) {
		/*
		 * This handle only contains an fsid, zero the rest.
		 */
		memset(&handle.ha_fid, 0, sizeof(handle.ha_fid));
		hsize = sizeof(xfs_fsid_t);
	} else {
		handle.ha_fid.fid_len = sizeof(xfs_fid_t) -
					sizeof(handle.ha_fid.fid_len);
		handle.ha_fid.fid_pad = 0;
		handle.ha_fid.fid_gen = inode->i_generation;
		handle.ha_fid.fid_ino = ip->i_ino;
		hsize = sizeof(xfs_handle_t);
	}

	error = -EFAULT;
	if (copy_to_user(hreq->ohandle, &handle, hsize) ||
	    copy_to_user(hreq->ohandlen, &hsize, sizeof(__s32)))
		goto out_put;

	error = 0;

 out_put:
	if (cmd == XFS_IOC_FD_TO_HANDLE)
		fdput(f);
	else
		path_put(&path);
	return error;
}

/*
 * No need to do permission checks on the various pathname components
 * as the handle operations are privileged.
 */
STATIC int
xfs_handle_acceptable(
	void			*context,
	struct dentry		*dentry)
{
	return 1;
}

/*
 * Convert userspace handle data into a dentry.
 */
struct dentry *
xfs_handle_to_dentry(
	struct file		*parfilp,
	void __user		*uhandle,
	u32			hlen)
{
	xfs_handle_t		handle;
	struct xfs_fid64	fid;

	/*
	 * Only allow handle opens under a directory.
	 */
	if (!S_ISDIR(file_inode(parfilp)->i_mode))
		return ERR_PTR(-ENOTDIR);

	if (hlen != sizeof(xfs_handle_t))
		return ERR_PTR(-EINVAL);
	if (copy_from_user(&handle, uhandle, hlen))
		return ERR_PTR(-EFAULT);
	if (handle.ha_fid.fid_len !=
	    sizeof(handle.ha_fid) - sizeof(handle.ha_fid.fid_len))
		return ERR_PTR(-EINVAL);

	memset(&fid, 0, sizeof(struct fid));
	fid.ino = handle.ha_fid.fid_ino;
	fid.gen = handle.ha_fid.fid_gen;

	return exportfs_decode_fh(parfilp->f_path.mnt, (struct fid *)&fid, 3,
			FILEID_INO32_GEN | XFS_FILEID_TYPE_64FLAG,
			xfs_handle_acceptable, NULL);
}

STATIC struct dentry *
xfs_handlereq_to_dentry(
	struct file		*parfilp,
	xfs_fsop_handlereq_t	*hreq)
{
	return xfs_handle_to_dentry(parfilp, hreq->ihandle, hreq->ihandlen);
}

int
xfs_open_by_handle(
	struct file		*parfilp,
	xfs_fsop_handlereq_t	*hreq)
{
	const struct cred	*cred = current_cred();
	int			error;
	int			fd;
	int			permflag;
	struct file		*filp;
	struct inode		*inode;
	struct dentry		*dentry;
	fmode_t			fmode;
	struct path		path;

	if (!capable(CAP_SYS_ADMIN))
		return -EPERM;

	dentry = xfs_handlereq_to_dentry(parfilp, hreq);
	if (IS_ERR(dentry))
		return PTR_ERR(dentry);
	inode = d_inode(dentry);

	/* Restrict xfs_open_by_handle to directories & regular files. */
	if (!(S_ISREG(inode->i_mode) || S_ISDIR(inode->i_mode))) {
		error = -EPERM;
		goto out_dput;
	}

#if BITS_PER_LONG != 32
	hreq->oflags |= O_LARGEFILE;
#endif

	permflag = hreq->oflags;
	fmode = OPEN_FMODE(permflag);
	if ((!(permflag & O_APPEND) || (permflag & O_TRUNC)) &&
	    (fmode & FMODE_WRITE) && IS_APPEND(inode)) {
		error = -EPERM;
		goto out_dput;
	}

	if ((fmode & FMODE_WRITE) && IS_IMMUTABLE(inode)) {
		error = -EPERM;
		goto out_dput;
	}

	/* Can't write directories. */
	if (S_ISDIR(inode->i_mode) && (fmode & FMODE_WRITE)) {
		error = -EISDIR;
		goto out_dput;
	}

	fd = get_unused_fd_flags(0);
	if (fd < 0) {
		error = fd;
		goto out_dput;
	}

	path.mnt = parfilp->f_path.mnt;
	path.dentry = dentry;
	filp = dentry_open(&path, hreq->oflags, cred);
	dput(dentry);
	if (IS_ERR(filp)) {
		put_unused_fd(fd);
		return PTR_ERR(filp);
	}

	if (S_ISREG(inode->i_mode)) {
		filp->f_flags |= O_NOATIME;
		filp->f_mode |= FMODE_NOCMTIME;
	}

	fd_install(fd, filp);
	return fd;

 out_dput:
	dput(dentry);
	return error;
}

int
xfs_readlink_by_handle(
	struct file		*parfilp,
	xfs_fsop_handlereq_t	*hreq)
{
	struct dentry		*dentry;
	__u32			olen;
	int			error;

	if (!capable(CAP_SYS_ADMIN))
		return -EPERM;

	dentry = xfs_handlereq_to_dentry(parfilp, hreq);
	if (IS_ERR(dentry))
		return PTR_ERR(dentry);

	/* Restrict this handle operation to symlinks only. */
	if (!d_is_symlink(dentry)) {
		error = -EINVAL;
		goto out_dput;
	}

	if (copy_from_user(&olen, hreq->ohandlen, sizeof(__u32))) {
		error = -EFAULT;
		goto out_dput;
	}

	error = vfs_readlink(dentry, hreq->ohandle, olen);

 out_dput:
	dput(dentry);
	return error;
}

/*
 * Format an attribute and copy it out to the user's buffer.
 * Take care to check values and protect against them changing later,
 * we may be reading them directly out of a user buffer.
 */
static void
xfs_ioc_attr_put_listent(
	struct xfs_attr_list_context *context,
	int			flags,
	unsigned char		*name,
	int			namelen,
	int			valuelen)
{
	struct xfs_attrlist	*alist = context->buffer;
	struct xfs_attrlist_ent	*aep;
	int			arraytop;

	ASSERT(!context->seen_enough);
	ASSERT(context->count >= 0);
	ASSERT(context->count < (ATTR_MAX_VALUELEN/8));
	ASSERT(context->firstu >= sizeof(*alist));
	ASSERT(context->firstu <= context->bufsize);

	/*
	 * Only list entries in the right namespace.
	 */
	if (context->attr_filter != (flags & XFS_ATTR_NSP_ONDISK_MASK))
		return;

	arraytop = sizeof(*alist) +
			context->count * sizeof(alist->al_offset[0]);

	/* decrement by the actual bytes used by the attr */
	context->firstu -= round_up(offsetof(struct xfs_attrlist_ent, a_name) +
			namelen + 1, sizeof(uint32_t));
	if (context->firstu < arraytop) {
		trace_xfs_attr_list_full(context);
		alist->al_more = 1;
		context->seen_enough = 1;
		return;
	}

	aep = context->buffer + context->firstu;
	aep->a_valuelen = valuelen;
	memcpy(aep->a_name, name, namelen);
	aep->a_name[namelen] = 0;
	alist->al_offset[context->count++] = context->firstu;
	alist->al_count = context->count;
	trace_xfs_attr_list_add(context);
}

static unsigned int
xfs_attr_filter(
	u32			ioc_flags)
{
	if (ioc_flags & XFS_IOC_ATTR_ROOT)
		return XFS_ATTR_ROOT;
	if (ioc_flags & XFS_IOC_ATTR_SECURE)
		return XFS_ATTR_SECURE;
	return 0;
}

static unsigned int
xfs_attr_flags(
	u32			ioc_flags)
{
	if (ioc_flags & XFS_IOC_ATTR_CREATE)
		return XATTR_CREATE;
	if (ioc_flags & XFS_IOC_ATTR_REPLACE)
		return XATTR_REPLACE;
	return 0;
}

int
xfs_ioc_attr_list(
	struct xfs_inode		*dp,
	void __user			*ubuf,
	int				bufsize,
	int				flags,
	struct xfs_attrlist_cursor __user *ucursor)
{
	struct xfs_attr_list_context	context = { };
	struct xfs_attrlist		*alist;
	void				*buffer;
	int				error;

	if (bufsize < sizeof(struct xfs_attrlist) ||
	    bufsize > XFS_XATTR_LIST_MAX)
		return -EINVAL;

	/*
	 * Reject flags, only allow namespaces.
	 */
	if (flags & ~(XFS_IOC_ATTR_ROOT | XFS_IOC_ATTR_SECURE))
		return -EINVAL;
	if (flags == (XFS_IOC_ATTR_ROOT | XFS_IOC_ATTR_SECURE))
		return -EINVAL;

	/*
	 * Validate the cursor.
	 */
	if (copy_from_user(&context.cursor, ucursor, sizeof(context.cursor)))
		return -EFAULT;
	if (context.cursor.pad1 || context.cursor.pad2)
		return -EINVAL;
	if (!context.cursor.initted &&
	    (context.cursor.hashval || context.cursor.blkno ||
	     context.cursor.offset))
		return -EINVAL;

	buffer = kmem_zalloc_large(bufsize, 0);
	if (!buffer)
		return -ENOMEM;

	/*
	 * Initialize the output buffer.
	 */
	context.dp = dp;
	context.resynch = 1;
	context.attr_filter = xfs_attr_filter(flags);
	context.buffer = buffer;
	context.bufsize = round_down(bufsize, sizeof(uint32_t));
	context.firstu = context.bufsize;
	context.put_listent = xfs_ioc_attr_put_listent;

	alist = context.buffer;
	alist->al_count = 0;
	alist->al_more = 0;
	alist->al_offset[0] = context.bufsize;

	error = xfs_attr_list(&context);
	if (error)
		goto out_free;

	if (copy_to_user(ubuf, buffer, bufsize) ||
	    copy_to_user(ucursor, &context.cursor, sizeof(context.cursor)))
		error = -EFAULT;
out_free:
	kmem_free(buffer);
	return error;
}

STATIC int
xfs_attrlist_by_handle(
	struct file		*parfilp,
	struct xfs_fsop_attrlist_handlereq __user *p)
{
	struct xfs_fsop_attrlist_handlereq al_hreq;
	struct dentry		*dentry;
	int			error = -ENOMEM;

	if (!capable(CAP_SYS_ADMIN))
		return -EPERM;
	if (copy_from_user(&al_hreq, p, sizeof(al_hreq)))
		return -EFAULT;

	dentry = xfs_handlereq_to_dentry(parfilp, &al_hreq.hreq);
	if (IS_ERR(dentry))
		return PTR_ERR(dentry);

	error = xfs_ioc_attr_list(XFS_I(d_inode(dentry)), al_hreq.buffer,
				  al_hreq.buflen, al_hreq.flags, &p->pos);
	dput(dentry);
	return error;
}

static int
xfs_attrmulti_attr_get(
	struct inode		*inode,
	unsigned char		*name,
	unsigned char		__user *ubuf,
	uint32_t		*len,
	uint32_t		flags)
{
<<<<<<< HEAD
	unsigned char		*kbuf;
	int			error = -EFAULT;
	size_t			namelen;
=======
	struct xfs_da_args	args = {
		.dp		= XFS_I(inode),
		.attr_filter	= xfs_attr_filter(flags),
		.attr_flags	= xfs_attr_flags(flags),
		.name		= name,
		.namelen	= strlen(name),
		.valuelen	= *len,
	};
	int			error;
>>>>>>> 04d5ce62

	if (*len > XFS_XATTR_SIZE_MAX)
		return -EINVAL;

<<<<<<< HEAD
	namelen = strlen(name);
	error = xfs_attr_get(XFS_I(inode), name, namelen, &kbuf, (int *)len,
			     flags);
=======
	error = xfs_attr_get(&args);
>>>>>>> 04d5ce62
	if (error)
		goto out_kfree;

	*len = args.valuelen;
	if (copy_to_user(ubuf, args.value, args.valuelen))
		error = -EFAULT;

out_kfree:
	kmem_free(args.value);
	return error;
}

static int
xfs_attrmulti_attr_set(
	struct inode		*inode,
	unsigned char		*name,
	const unsigned char	__user *ubuf,
	uint32_t		len,
	uint32_t		flags)
{
	struct xfs_da_args	args = {
		.dp		= XFS_I(inode),
		.attr_filter	= xfs_attr_filter(flags),
		.attr_flags	= xfs_attr_flags(flags),
		.name		= name,
		.namelen	= strlen(name),
	};
	int			error;
	size_t			namelen;

	if (IS_IMMUTABLE(inode) || IS_APPEND(inode))
		return -EPERM;

	if (ubuf) {
		if (len > XFS_XATTR_SIZE_MAX)
			return -EINVAL;
		args.value = memdup_user(ubuf, len);
		if (IS_ERR(args.value))
			return PTR_ERR(args.value);
		args.valuelen = len;
	}

<<<<<<< HEAD
	namelen = strlen(name);
	error = xfs_attr_set(XFS_I(inode), name, namelen, kbuf, len, flags);
	if (!error)
		xfs_forget_acl(inode, name, flags);
	kfree(kbuf);
=======
	error = xfs_attr_set(&args);
	if (!error && (flags & XFS_IOC_ATTR_ROOT))
		xfs_forget_acl(inode, name);
	kfree(args.value);
>>>>>>> 04d5ce62
	return error;
}

int
xfs_ioc_attrmulti_one(
	struct file		*parfilp,
	struct inode		*inode,
	uint32_t		opcode,
	void __user		*uname,
	void __user		*value,
	uint32_t		*len,
	uint32_t		flags)
{
	unsigned char		*name;
	int			error;
	size_t			namelen;

<<<<<<< HEAD
	if (IS_IMMUTABLE(inode) || IS_APPEND(inode))
		return -EPERM;
	namelen = strlen(name);
	error = xfs_attr_remove(XFS_I(inode), name, namelen, flags);
	if (!error)
		xfs_forget_acl(inode, name, flags);
=======
	if ((flags & XFS_IOC_ATTR_ROOT) && (flags & XFS_IOC_ATTR_SECURE))
		return -EINVAL;

	name = strndup_user(uname, MAXNAMELEN);
	if (IS_ERR(name))
		return PTR_ERR(name);

	switch (opcode) {
	case ATTR_OP_GET:
		error = xfs_attrmulti_attr_get(inode, name, value, len, flags);
		break;
	case ATTR_OP_REMOVE:
		value = NULL;
		*len = 0;
		/* fall through */
	case ATTR_OP_SET:
		error = mnt_want_write_file(parfilp);
		if (error)
			break;
		error = xfs_attrmulti_attr_set(inode, name, value, *len, flags);
		mnt_drop_write_file(parfilp);
		break;
	default:
		error = -EINVAL;
		break;
	}

	kfree(name);
>>>>>>> 04d5ce62
	return error;
}

STATIC int
xfs_attrmulti_by_handle(
	struct file		*parfilp,
	void			__user *arg)
{
	int			error;
	xfs_attr_multiop_t	*ops;
	xfs_fsop_attrmulti_handlereq_t am_hreq;
	struct dentry		*dentry;
	unsigned int		i, size;

	if (!capable(CAP_SYS_ADMIN))
		return -EPERM;
	if (copy_from_user(&am_hreq, arg, sizeof(xfs_fsop_attrmulti_handlereq_t)))
		return -EFAULT;

	/* overflow check */
	if (am_hreq.opcount >= INT_MAX / sizeof(xfs_attr_multiop_t))
		return -E2BIG;

	dentry = xfs_handlereq_to_dentry(parfilp, &am_hreq.hreq);
	if (IS_ERR(dentry))
		return PTR_ERR(dentry);

	error = -E2BIG;
	size = am_hreq.opcount * sizeof(xfs_attr_multiop_t);
	if (!size || size > 16 * PAGE_SIZE)
		goto out_dput;

	ops = memdup_user(am_hreq.ops, size);
	if (IS_ERR(ops)) {
		error = PTR_ERR(ops);
		goto out_dput;
	}

	error = 0;
	for (i = 0; i < am_hreq.opcount; i++) {
<<<<<<< HEAD
		if ((ops[i].am_flags & ATTR_ROOT) &&
		    (ops[i].am_flags & ATTR_SECURE)) {
			ops[i].am_error = -EINVAL;
			continue;
		}
		ops[i].am_flags &= ~ATTR_KERNEL_FLAGS;

		ops[i].am_error = strncpy_from_user((char *)attr_name,
				ops[i].am_attrname, MAXNAMELEN);
		if (ops[i].am_error == 0 || ops[i].am_error == MAXNAMELEN)
			error = -ERANGE;
		if (ops[i].am_error < 0)
			break;

		switch (ops[i].am_opcode) {
		case ATTR_OP_GET:
			ops[i].am_error = xfs_attrmulti_attr_get(
					d_inode(dentry), attr_name,
					ops[i].am_attrvalue, &ops[i].am_length,
					ops[i].am_flags);
			break;
		case ATTR_OP_SET:
			ops[i].am_error = mnt_want_write_file(parfilp);
			if (ops[i].am_error)
				break;
			ops[i].am_error = xfs_attrmulti_attr_set(
					d_inode(dentry), attr_name,
					ops[i].am_attrvalue, ops[i].am_length,
					ops[i].am_flags);
			mnt_drop_write_file(parfilp);
			break;
		case ATTR_OP_REMOVE:
			ops[i].am_error = mnt_want_write_file(parfilp);
			if (ops[i].am_error)
				break;
			ops[i].am_error = xfs_attrmulti_attr_remove(
					d_inode(dentry), attr_name,
					ops[i].am_flags);
			mnt_drop_write_file(parfilp);
			break;
		default:
			ops[i].am_error = -EINVAL;
		}
=======
		ops[i].am_error = xfs_ioc_attrmulti_one(parfilp,
				d_inode(dentry), ops[i].am_opcode,
				ops[i].am_attrname, ops[i].am_attrvalue,
				&ops[i].am_length, ops[i].am_flags);
>>>>>>> 04d5ce62
	}

	if (copy_to_user(am_hreq.ops, ops, size))
		error = -EFAULT;

	kfree(ops);
 out_dput:
	dput(dentry);
	return error;
}

int
xfs_ioc_space(
	struct file		*filp,
	xfs_flock64_t		*bf)
{
	struct inode		*inode = file_inode(filp);
	struct xfs_inode	*ip = XFS_I(inode);
	struct iattr		iattr;
	enum xfs_prealloc_flags	flags = XFS_PREALLOC_CLEAR;
	uint			iolock = XFS_IOLOCK_EXCL | XFS_MMAPLOCK_EXCL;
	int			error;

	if (inode->i_flags & (S_IMMUTABLE|S_APPEND))
		return -EPERM;

	if (!(filp->f_mode & FMODE_WRITE))
		return -EBADF;

	if (!S_ISREG(inode->i_mode))
		return -EINVAL;

	if (xfs_is_always_cow_inode(ip))
		return -EOPNOTSUPP;

	if (filp->f_flags & O_DSYNC)
		flags |= XFS_PREALLOC_SYNC;
	if (filp->f_mode & FMODE_NOCMTIME)
		flags |= XFS_PREALLOC_INVISIBLE;

	error = mnt_want_write_file(filp);
	if (error)
		return error;

	xfs_ilock(ip, iolock);
	error = xfs_break_layouts(inode, &iolock, BREAK_UNMAP);
	if (error)
		goto out_unlock;
	inode_dio_wait(inode);

	switch (bf->l_whence) {
	case 0: /*SEEK_SET*/
		break;
	case 1: /*SEEK_CUR*/
		bf->l_start += filp->f_pos;
		break;
	case 2: /*SEEK_END*/
		bf->l_start += XFS_ISIZE(ip);
		break;
	default:
		error = -EINVAL;
		goto out_unlock;
	}

	if (bf->l_start < 0 || bf->l_start > inode->i_sb->s_maxbytes) {
		error = -EINVAL;
		goto out_unlock;
	}

	if (bf->l_start > XFS_ISIZE(ip)) {
		error = xfs_alloc_file_space(ip, XFS_ISIZE(ip),
				bf->l_start - XFS_ISIZE(ip), 0);
		if (error)
			goto out_unlock;
	}

	iattr.ia_valid = ATTR_SIZE;
	iattr.ia_size = bf->l_start;
	error = xfs_vn_setattr_size(file_dentry(filp), &iattr);
	if (error)
		goto out_unlock;

	error = xfs_update_prealloc_flags(ip, flags);

out_unlock:
	xfs_iunlock(ip, iolock);
	mnt_drop_write_file(filp);
	return error;
}

/* Return 0 on success or positive error */
int
xfs_fsbulkstat_one_fmt(
	struct xfs_ibulk		*breq,
	const struct xfs_bulkstat	*bstat)
{
	struct xfs_bstat		bs1;

	xfs_bulkstat_to_bstat(breq->mp, &bs1, bstat);
	if (copy_to_user(breq->ubuffer, &bs1, sizeof(bs1)))
		return -EFAULT;
	return xfs_ibulk_advance(breq, sizeof(struct xfs_bstat));
}

int
xfs_fsinumbers_fmt(
	struct xfs_ibulk		*breq,
	const struct xfs_inumbers	*igrp)
{
	struct xfs_inogrp		ig1;

	xfs_inumbers_to_inogrp(&ig1, igrp);
	if (copy_to_user(breq->ubuffer, &ig1, sizeof(struct xfs_inogrp)))
		return -EFAULT;
	return xfs_ibulk_advance(breq, sizeof(struct xfs_inogrp));
}

STATIC int
xfs_ioc_fsbulkstat(
	xfs_mount_t		*mp,
	unsigned int		cmd,
	void			__user *arg)
{
	struct xfs_fsop_bulkreq	bulkreq;
	struct xfs_ibulk	breq = {
		.mp		= mp,
		.ocount		= 0,
	};
	xfs_ino_t		lastino;
	int			error;

	/* done = 1 if there are more stats to get and if bulkstat */
	/* should be called again (unused here, but used in dmapi) */

	if (!capable(CAP_SYS_ADMIN))
		return -EPERM;

	if (XFS_FORCED_SHUTDOWN(mp))
		return -EIO;

	if (copy_from_user(&bulkreq, arg, sizeof(struct xfs_fsop_bulkreq)))
		return -EFAULT;

	if (copy_from_user(&lastino, bulkreq.lastip, sizeof(__s64)))
		return -EFAULT;

	if (bulkreq.icount <= 0)
		return -EINVAL;

	if (bulkreq.ubuffer == NULL)
		return -EINVAL;

	breq.ubuffer = bulkreq.ubuffer;
	breq.icount = bulkreq.icount;

	/*
	 * FSBULKSTAT_SINGLE expects that *lastip contains the inode number
	 * that we want to stat.  However, FSINUMBERS and FSBULKSTAT expect
	 * that *lastip contains either zero or the number of the last inode to
	 * be examined by the previous call and return results starting with
	 * the next inode after that.  The new bulk request back end functions
	 * take the inode to start with, so we have to compute the startino
	 * parameter from lastino to maintain correct function.  lastino == 0
	 * is a special case because it has traditionally meant "first inode
	 * in filesystem".
	 */
	if (cmd == XFS_IOC_FSINUMBERS) {
		breq.startino = lastino ? lastino + 1 : 0;
		error = xfs_inumbers(&breq, xfs_fsinumbers_fmt);
		lastino = breq.startino - 1;
	} else if (cmd == XFS_IOC_FSBULKSTAT_SINGLE) {
		breq.startino = lastino;
		breq.icount = 1;
		error = xfs_bulkstat_one(&breq, xfs_fsbulkstat_one_fmt);
	} else {	/* XFS_IOC_FSBULKSTAT */
		breq.startino = lastino ? lastino + 1 : 0;
		error = xfs_bulkstat(&breq, xfs_fsbulkstat_one_fmt);
		lastino = breq.startino - 1;
	}

	if (error)
		return error;

	if (bulkreq.lastip != NULL &&
	    copy_to_user(bulkreq.lastip, &lastino, sizeof(xfs_ino_t)))
		return -EFAULT;

	if (bulkreq.ocount != NULL &&
	    copy_to_user(bulkreq.ocount, &breq.ocount, sizeof(__s32)))
		return -EFAULT;

	return 0;
}

/* Return 0 on success or positive error */
static int
xfs_bulkstat_fmt(
	struct xfs_ibulk		*breq,
	const struct xfs_bulkstat	*bstat)
{
	if (copy_to_user(breq->ubuffer, bstat, sizeof(struct xfs_bulkstat)))
		return -EFAULT;
	return xfs_ibulk_advance(breq, sizeof(struct xfs_bulkstat));
}

/*
 * Check the incoming bulk request @hdr from userspace and initialize the
 * internal @breq bulk request appropriately.  Returns 0 if the bulk request
 * should proceed; -ECANCELED if there's nothing to do; or the usual
 * negative error code.
 */
static int
xfs_bulk_ireq_setup(
	struct xfs_mount	*mp,
	struct xfs_bulk_ireq	*hdr,
	struct xfs_ibulk	*breq,
	void __user		*ubuffer)
{
	if (hdr->icount == 0 ||
	    (hdr->flags & ~XFS_BULK_IREQ_FLAGS_ALL) ||
	    memchr_inv(hdr->reserved, 0, sizeof(hdr->reserved)))
		return -EINVAL;

	breq->startino = hdr->ino;
	breq->ubuffer = ubuffer;
	breq->icount = hdr->icount;
	breq->ocount = 0;
	breq->flags = 0;

	/*
	 * The @ino parameter is a special value, so we must look it up here.
	 * We're not allowed to have IREQ_AGNO, and we only return one inode
	 * worth of data.
	 */
	if (hdr->flags & XFS_BULK_IREQ_SPECIAL) {
		if (hdr->flags & XFS_BULK_IREQ_AGNO)
			return -EINVAL;

		switch (hdr->ino) {
		case XFS_BULK_IREQ_SPECIAL_ROOT:
			hdr->ino = mp->m_sb.sb_rootino;
			break;
		default:
			return -EINVAL;
		}
		breq->icount = 1;
	}

	/*
	 * The IREQ_AGNO flag means that we only want results from a given AG.
	 * If @hdr->ino is zero, we start iterating in that AG.  If @hdr->ino is
	 * beyond the specified AG then we return no results.
	 */
	if (hdr->flags & XFS_BULK_IREQ_AGNO) {
		if (hdr->agno >= mp->m_sb.sb_agcount)
			return -EINVAL;

		if (breq->startino == 0)
			breq->startino = XFS_AGINO_TO_INO(mp, hdr->agno, 0);
		else if (XFS_INO_TO_AGNO(mp, breq->startino) < hdr->agno)
			return -EINVAL;

		breq->flags |= XFS_IBULK_SAME_AG;

		/* Asking for an inode past the end of the AG?  We're done! */
		if (XFS_INO_TO_AGNO(mp, breq->startino) > hdr->agno)
			return -ECANCELED;
	} else if (hdr->agno)
		return -EINVAL;

	/* Asking for an inode past the end of the FS?  We're done! */
	if (XFS_INO_TO_AGNO(mp, breq->startino) >= mp->m_sb.sb_agcount)
		return -ECANCELED;

	return 0;
}

/*
 * Update the userspace bulk request @hdr to reflect the end state of the
 * internal bulk request @breq.
 */
static void
xfs_bulk_ireq_teardown(
	struct xfs_bulk_ireq	*hdr,
	struct xfs_ibulk	*breq)
{
	hdr->ino = breq->startino;
	hdr->ocount = breq->ocount;
}

/* Handle the v5 bulkstat ioctl. */
STATIC int
xfs_ioc_bulkstat(
	struct xfs_mount		*mp,
	unsigned int			cmd,
	struct xfs_bulkstat_req __user	*arg)
{
	struct xfs_bulk_ireq		hdr;
	struct xfs_ibulk		breq = {
		.mp			= mp,
	};
	int				error;

	if (!capable(CAP_SYS_ADMIN))
		return -EPERM;

	if (XFS_FORCED_SHUTDOWN(mp))
		return -EIO;

	if (copy_from_user(&hdr, &arg->hdr, sizeof(hdr)))
		return -EFAULT;

	error = xfs_bulk_ireq_setup(mp, &hdr, &breq, arg->bulkstat);
	if (error == -ECANCELED)
		goto out_teardown;
	if (error < 0)
		return error;

	error = xfs_bulkstat(&breq, xfs_bulkstat_fmt);
	if (error)
		return error;

out_teardown:
	xfs_bulk_ireq_teardown(&hdr, &breq);
	if (copy_to_user(&arg->hdr, &hdr, sizeof(hdr)))
		return -EFAULT;

	return 0;
}

STATIC int
xfs_inumbers_fmt(
	struct xfs_ibulk		*breq,
	const struct xfs_inumbers	*igrp)
{
	if (copy_to_user(breq->ubuffer, igrp, sizeof(struct xfs_inumbers)))
		return -EFAULT;
	return xfs_ibulk_advance(breq, sizeof(struct xfs_inumbers));
}

/* Handle the v5 inumbers ioctl. */
STATIC int
xfs_ioc_inumbers(
	struct xfs_mount		*mp,
	unsigned int			cmd,
	struct xfs_inumbers_req __user	*arg)
{
	struct xfs_bulk_ireq		hdr;
	struct xfs_ibulk		breq = {
		.mp			= mp,
	};
	int				error;

	if (!capable(CAP_SYS_ADMIN))
		return -EPERM;

	if (XFS_FORCED_SHUTDOWN(mp))
		return -EIO;

	if (copy_from_user(&hdr, &arg->hdr, sizeof(hdr)))
		return -EFAULT;

	error = xfs_bulk_ireq_setup(mp, &hdr, &breq, arg->inumbers);
	if (error == -ECANCELED)
		goto out_teardown;
	if (error < 0)
		return error;

	error = xfs_inumbers(&breq, xfs_inumbers_fmt);
	if (error)
		return error;

out_teardown:
	xfs_bulk_ireq_teardown(&hdr, &breq);
	if (copy_to_user(&arg->hdr, &hdr, sizeof(hdr)))
		return -EFAULT;

	return 0;
}

STATIC int
xfs_ioc_fsgeometry(
	struct xfs_mount	*mp,
	void			__user *arg,
	int			struct_version)
{
	struct xfs_fsop_geom	fsgeo;
	size_t			len;

	xfs_fs_geometry(&mp->m_sb, &fsgeo, struct_version);

	if (struct_version <= 3)
		len = sizeof(struct xfs_fsop_geom_v1);
	else if (struct_version == 4)
		len = sizeof(struct xfs_fsop_geom_v4);
	else {
		xfs_fsop_geom_health(mp, &fsgeo);
		len = sizeof(fsgeo);
	}

	if (copy_to_user(arg, &fsgeo, len))
		return -EFAULT;
	return 0;
}

STATIC int
xfs_ioc_ag_geometry(
	struct xfs_mount	*mp,
	void			__user *arg)
{
	struct xfs_ag_geometry	ageo;
	int			error;

	if (copy_from_user(&ageo, arg, sizeof(ageo)))
		return -EFAULT;
	if (ageo.ag_flags)
		return -EINVAL;
	if (memchr_inv(&ageo.ag_reserved, 0, sizeof(ageo.ag_reserved)))
		return -EINVAL;

	error = xfs_ag_get_geometry(mp, ageo.ag_number, &ageo);
	if (error)
		return error;

	if (copy_to_user(arg, &ageo, sizeof(ageo)))
		return -EFAULT;
	return 0;
}

/*
 * Linux extended inode flags interface.
 */

STATIC unsigned int
xfs_merge_ioc_xflags(
	unsigned int	flags,
	unsigned int	start)
{
	unsigned int	xflags = start;

	if (flags & FS_IMMUTABLE_FL)
		xflags |= FS_XFLAG_IMMUTABLE;
	else
		xflags &= ~FS_XFLAG_IMMUTABLE;
	if (flags & FS_APPEND_FL)
		xflags |= FS_XFLAG_APPEND;
	else
		xflags &= ~FS_XFLAG_APPEND;
	if (flags & FS_SYNC_FL)
		xflags |= FS_XFLAG_SYNC;
	else
		xflags &= ~FS_XFLAG_SYNC;
	if (flags & FS_NOATIME_FL)
		xflags |= FS_XFLAG_NOATIME;
	else
		xflags &= ~FS_XFLAG_NOATIME;
	if (flags & FS_NODUMP_FL)
		xflags |= FS_XFLAG_NODUMP;
	else
		xflags &= ~FS_XFLAG_NODUMP;

	return xflags;
}

STATIC unsigned int
xfs_di2lxflags(
	uint16_t	di_flags)
{
	unsigned int	flags = 0;

	if (di_flags & XFS_DIFLAG_IMMUTABLE)
		flags |= FS_IMMUTABLE_FL;
	if (di_flags & XFS_DIFLAG_APPEND)
		flags |= FS_APPEND_FL;
	if (di_flags & XFS_DIFLAG_SYNC)
		flags |= FS_SYNC_FL;
	if (di_flags & XFS_DIFLAG_NOATIME)
		flags |= FS_NOATIME_FL;
	if (di_flags & XFS_DIFLAG_NODUMP)
		flags |= FS_NODUMP_FL;
	return flags;
}

static void
xfs_fill_fsxattr(
	struct xfs_inode	*ip,
	bool			attr,
	struct fsxattr		*fa)
{
	simple_fill_fsxattr(fa, xfs_ip2xflags(ip));
	fa->fsx_extsize = ip->i_d.di_extsize << ip->i_mount->m_sb.sb_blocklog;
	fa->fsx_cowextsize = ip->i_d.di_cowextsize <<
			ip->i_mount->m_sb.sb_blocklog;
	fa->fsx_projid = ip->i_d.di_projid;

	if (attr) {
		if (ip->i_afp) {
			if (ip->i_afp->if_flags & XFS_IFEXTENTS)
				fa->fsx_nextents = xfs_iext_count(ip->i_afp);
			else
				fa->fsx_nextents = ip->i_d.di_anextents;
		} else
			fa->fsx_nextents = 0;
	} else {
		if (ip->i_df.if_flags & XFS_IFEXTENTS)
			fa->fsx_nextents = xfs_iext_count(&ip->i_df);
		else
			fa->fsx_nextents = ip->i_d.di_nextents;
	}
}

STATIC int
xfs_ioc_fsgetxattr(
	xfs_inode_t		*ip,
	int			attr,
	void			__user *arg)
{
	struct fsxattr		fa;

	xfs_ilock(ip, XFS_ILOCK_SHARED);
	xfs_fill_fsxattr(ip, attr, &fa);
	xfs_iunlock(ip, XFS_ILOCK_SHARED);

	if (copy_to_user(arg, &fa, sizeof(fa)))
		return -EFAULT;
	return 0;
}

STATIC uint16_t
xfs_flags2diflags(
	struct xfs_inode	*ip,
	unsigned int		xflags)
{
	/* can't set PREALLOC this way, just preserve it */
	uint16_t		di_flags =
		(ip->i_d.di_flags & XFS_DIFLAG_PREALLOC);

	if (xflags & FS_XFLAG_IMMUTABLE)
		di_flags |= XFS_DIFLAG_IMMUTABLE;
	if (xflags & FS_XFLAG_APPEND)
		di_flags |= XFS_DIFLAG_APPEND;
	if (xflags & FS_XFLAG_SYNC)
		di_flags |= XFS_DIFLAG_SYNC;
	if (xflags & FS_XFLAG_NOATIME)
		di_flags |= XFS_DIFLAG_NOATIME;
	if (xflags & FS_XFLAG_NODUMP)
		di_flags |= XFS_DIFLAG_NODUMP;
	if (xflags & FS_XFLAG_NODEFRAG)
		di_flags |= XFS_DIFLAG_NODEFRAG;
	if (xflags & FS_XFLAG_FILESTREAM)
		di_flags |= XFS_DIFLAG_FILESTREAM;
	if (S_ISDIR(VFS_I(ip)->i_mode)) {
		if (xflags & FS_XFLAG_RTINHERIT)
			di_flags |= XFS_DIFLAG_RTINHERIT;
		if (xflags & FS_XFLAG_NOSYMLINKS)
			di_flags |= XFS_DIFLAG_NOSYMLINKS;
		if (xflags & FS_XFLAG_EXTSZINHERIT)
			di_flags |= XFS_DIFLAG_EXTSZINHERIT;
		if (xflags & FS_XFLAG_PROJINHERIT)
			di_flags |= XFS_DIFLAG_PROJINHERIT;
	} else if (S_ISREG(VFS_I(ip)->i_mode)) {
		if (xflags & FS_XFLAG_REALTIME)
			di_flags |= XFS_DIFLAG_REALTIME;
		if (xflags & FS_XFLAG_EXTSIZE)
			di_flags |= XFS_DIFLAG_EXTSIZE;
	}

	return di_flags;
}

STATIC uint64_t
xfs_flags2diflags2(
	struct xfs_inode	*ip,
	unsigned int		xflags)
{
	uint64_t		di_flags2 =
		(ip->i_d.di_flags2 & XFS_DIFLAG2_REFLINK);

	if (xflags & FS_XFLAG_DAX)
		di_flags2 |= XFS_DIFLAG2_DAX;
	if (xflags & FS_XFLAG_COWEXTSIZE)
		di_flags2 |= XFS_DIFLAG2_COWEXTSIZE;

	return di_flags2;
}

STATIC void
xfs_diflags_to_linux(
	struct xfs_inode	*ip)
{
	struct inode		*inode = VFS_I(ip);
	unsigned int		xflags = xfs_ip2xflags(ip);

	if (xflags & FS_XFLAG_IMMUTABLE)
		inode->i_flags |= S_IMMUTABLE;
	else
		inode->i_flags &= ~S_IMMUTABLE;
	if (xflags & FS_XFLAG_APPEND)
		inode->i_flags |= S_APPEND;
	else
		inode->i_flags &= ~S_APPEND;
	if (xflags & FS_XFLAG_SYNC)
		inode->i_flags |= S_SYNC;
	else
		inode->i_flags &= ~S_SYNC;
	if (xflags & FS_XFLAG_NOATIME)
		inode->i_flags |= S_NOATIME;
	else
		inode->i_flags &= ~S_NOATIME;
#if 0	/* disabled until the flag switching races are sorted out */
	if (xflags & FS_XFLAG_DAX)
		inode->i_flags |= S_DAX;
	else
		inode->i_flags &= ~S_DAX;
#endif
}

static int
xfs_ioctl_setattr_xflags(
	struct xfs_trans	*tp,
	struct xfs_inode	*ip,
	struct fsxattr		*fa)
{
	struct xfs_mount	*mp = ip->i_mount;
	uint64_t		di_flags2;

	/* Can't change realtime flag if any extents are allocated. */
	if ((ip->i_d.di_nextents || ip->i_delayed_blks) &&
	    XFS_IS_REALTIME_INODE(ip) != (fa->fsx_xflags & FS_XFLAG_REALTIME))
		return -EINVAL;

	/* If realtime flag is set then must have realtime device */
	if (fa->fsx_xflags & FS_XFLAG_REALTIME) {
		if (mp->m_sb.sb_rblocks == 0 || mp->m_sb.sb_rextsize == 0 ||
		    (ip->i_d.di_extsize % mp->m_sb.sb_rextsize))
			return -EINVAL;
	}

	/* Clear reflink if we are actually able to set the rt flag. */
	if ((fa->fsx_xflags & FS_XFLAG_REALTIME) && xfs_is_reflink_inode(ip))
		ip->i_d.di_flags2 &= ~XFS_DIFLAG2_REFLINK;

	/* Don't allow us to set DAX mode for a reflinked file for now. */
	if ((fa->fsx_xflags & FS_XFLAG_DAX) && xfs_is_reflink_inode(ip))
		return -EINVAL;

	/* diflags2 only valid for v3 inodes. */
	di_flags2 = xfs_flags2diflags2(ip, fa->fsx_xflags);
	if (di_flags2 && !xfs_sb_version_has_v3inode(&mp->m_sb))
		return -EINVAL;

	ip->i_d.di_flags = xfs_flags2diflags(ip, fa->fsx_xflags);
	ip->i_d.di_flags2 = di_flags2;

	xfs_diflags_to_linux(ip);
	xfs_trans_ichgtime(tp, ip, XFS_ICHGTIME_CHG);
	xfs_trans_log_inode(tp, ip, XFS_ILOG_CORE);
	XFS_STATS_INC(mp, xs_ig_attrchg);
	return 0;
}

/*
 * If we are changing DAX flags, we have to ensure the file is clean and any
 * cached objects in the address space are invalidated and removed. This
 * requires us to lock out other IO and page faults similar to a truncate
 * operation. The locks need to be held until the transaction has been committed
 * so that the cache invalidation is atomic with respect to the DAX flag
 * manipulation.
 */
static int
xfs_ioctl_setattr_dax_invalidate(
	struct xfs_inode	*ip,
	struct fsxattr		*fa,
	int			*join_flags)
{
	struct inode		*inode = VFS_I(ip);
	struct super_block	*sb = inode->i_sb;
	int			error;

	*join_flags = 0;

	/*
	 * It is only valid to set the DAX flag on regular files and
	 * directories on filesystems where the block size is equal to the page
	 * size. On directories it serves as an inherited hint so we don't
	 * have to check the device for dax support or flush pagecache.
	 */
	if (fa->fsx_xflags & FS_XFLAG_DAX) {
		struct xfs_buftarg	*target = xfs_inode_buftarg(ip);

		if (!bdev_dax_supported(target->bt_bdev, sb->s_blocksize))
			return -EINVAL;
	}

	/* If the DAX state is not changing, we have nothing to do here. */
	if ((fa->fsx_xflags & FS_XFLAG_DAX) && IS_DAX(inode))
		return 0;
	if (!(fa->fsx_xflags & FS_XFLAG_DAX) && !IS_DAX(inode))
		return 0;

	if (S_ISDIR(inode->i_mode))
		return 0;

	/* lock, flush and invalidate mapping in preparation for flag change */
	xfs_ilock(ip, XFS_MMAPLOCK_EXCL | XFS_IOLOCK_EXCL);
	error = filemap_write_and_wait(inode->i_mapping);
	if (error)
		goto out_unlock;
	error = invalidate_inode_pages2(inode->i_mapping);
	if (error)
		goto out_unlock;

	*join_flags = XFS_MMAPLOCK_EXCL | XFS_IOLOCK_EXCL;
	return 0;

out_unlock:
	xfs_iunlock(ip, XFS_MMAPLOCK_EXCL | XFS_IOLOCK_EXCL);
	return error;

}

/*
 * Set up the transaction structure for the setattr operation, checking that we
 * have permission to do so. On success, return a clean transaction and the
 * inode locked exclusively ready for further operation specific checks. On
 * failure, return an error without modifying or locking the inode.
 *
 * The inode might already be IO locked on call. If this is the case, it is
 * indicated in @join_flags and we take full responsibility for ensuring they
 * are unlocked from now on. Hence if we have an error here, we still have to
 * unlock them. Otherwise, once they are joined to the transaction, they will
 * be unlocked on commit/cancel.
 */
static struct xfs_trans *
xfs_ioctl_setattr_get_trans(
	struct xfs_inode	*ip,
	int			join_flags)
{
	struct xfs_mount	*mp = ip->i_mount;
	struct xfs_trans	*tp;
	int			error = -EROFS;

	if (mp->m_flags & XFS_MOUNT_RDONLY)
		goto out_unlock;
	error = -EIO;
	if (XFS_FORCED_SHUTDOWN(mp))
		goto out_unlock;

	error = xfs_trans_alloc(mp, &M_RES(mp)->tr_ichange, 0, 0, 0, &tp);
	if (error)
		goto out_unlock;

	xfs_ilock(ip, XFS_ILOCK_EXCL);
	xfs_trans_ijoin(tp, ip, XFS_ILOCK_EXCL | join_flags);
	join_flags = 0;

	/*
	 * CAP_FOWNER overrides the following restrictions:
	 *
	 * The user ID of the calling process must be equal to the file owner
	 * ID, except in cases where the CAP_FSETID capability is applicable.
	 */
	if (!inode_owner_or_capable(VFS_I(ip))) {
		error = -EPERM;
		goto out_cancel;
	}

	if (mp->m_flags & XFS_MOUNT_WSYNC)
		xfs_trans_set_sync(tp);

	return tp;

out_cancel:
	xfs_trans_cancel(tp);
out_unlock:
	if (join_flags)
		xfs_iunlock(ip, join_flags);
	return ERR_PTR(error);
}

/*
 * extent size hint validation is somewhat cumbersome. Rules are:
 *
 * 1. extent size hint is only valid for directories and regular files
 * 2. FS_XFLAG_EXTSIZE is only valid for regular files
 * 3. FS_XFLAG_EXTSZINHERIT is only valid for directories.
 * 4. can only be changed on regular files if no extents are allocated
 * 5. can be changed on directories at any time
 * 6. extsize hint of 0 turns off hints, clears inode flags.
 * 7. Extent size must be a multiple of the appropriate block size.
 * 8. for non-realtime files, the extent size hint must be limited
 *    to half the AG size to avoid alignment extending the extent beyond the
 *    limits of the AG.
 *
 * Please keep this function in sync with xfs_scrub_inode_extsize.
 */
static int
xfs_ioctl_setattr_check_extsize(
	struct xfs_inode	*ip,
	struct fsxattr		*fa)
{
	struct xfs_mount	*mp = ip->i_mount;
	xfs_extlen_t		size;
	xfs_fsblock_t		extsize_fsb;

	if (S_ISREG(VFS_I(ip)->i_mode) && ip->i_d.di_nextents &&
	    ((ip->i_d.di_extsize << mp->m_sb.sb_blocklog) != fa->fsx_extsize))
		return -EINVAL;

	if (fa->fsx_extsize == 0)
		return 0;

	extsize_fsb = XFS_B_TO_FSB(mp, fa->fsx_extsize);
	if (extsize_fsb > MAXEXTLEN)
		return -EINVAL;

	if (XFS_IS_REALTIME_INODE(ip) ||
	    (fa->fsx_xflags & FS_XFLAG_REALTIME)) {
		size = mp->m_sb.sb_rextsize << mp->m_sb.sb_blocklog;
	} else {
		size = mp->m_sb.sb_blocksize;
		if (extsize_fsb > mp->m_sb.sb_agblocks / 2)
			return -EINVAL;
	}

	if (fa->fsx_extsize % size)
		return -EINVAL;

	return 0;
}

/*
 * CoW extent size hint validation rules are:
 *
 * 1. CoW extent size hint can only be set if reflink is enabled on the fs.
 *    The inode does not have to have any shared blocks, but it must be a v3.
 * 2. FS_XFLAG_COWEXTSIZE is only valid for directories and regular files;
 *    for a directory, the hint is propagated to new files.
 * 3. Can be changed on files & directories at any time.
 * 4. CoW extsize hint of 0 turns off hints, clears inode flags.
 * 5. Extent size must be a multiple of the appropriate block size.
 * 6. The extent size hint must be limited to half the AG size to avoid
 *    alignment extending the extent beyond the limits of the AG.
 *
 * Please keep this function in sync with xfs_scrub_inode_cowextsize.
 */
static int
xfs_ioctl_setattr_check_cowextsize(
	struct xfs_inode	*ip,
	struct fsxattr		*fa)
{
	struct xfs_mount	*mp = ip->i_mount;
	xfs_extlen_t		size;
	xfs_fsblock_t		cowextsize_fsb;

	if (!(fa->fsx_xflags & FS_XFLAG_COWEXTSIZE))
		return 0;

	if (!xfs_sb_version_hasreflink(&ip->i_mount->m_sb))
		return -EINVAL;

	if (fa->fsx_cowextsize == 0)
		return 0;

	cowextsize_fsb = XFS_B_TO_FSB(mp, fa->fsx_cowextsize);
	if (cowextsize_fsb > MAXEXTLEN)
		return -EINVAL;

	size = mp->m_sb.sb_blocksize;
	if (cowextsize_fsb > mp->m_sb.sb_agblocks / 2)
		return -EINVAL;

	if (fa->fsx_cowextsize % size)
		return -EINVAL;

	return 0;
}

static int
xfs_ioctl_setattr_check_projid(
	struct xfs_inode	*ip,
	struct fsxattr		*fa)
{
	/* Disallow 32bit project ids if projid32bit feature is not enabled. */
	if (fa->fsx_projid > (uint16_t)-1 &&
	    !xfs_sb_version_hasprojid32bit(&ip->i_mount->m_sb))
		return -EINVAL;
	return 0;
}

STATIC int
xfs_ioctl_setattr(
	xfs_inode_t		*ip,
	struct fsxattr		*fa)
{
	struct fsxattr		old_fa;
	struct xfs_mount	*mp = ip->i_mount;
	struct xfs_trans	*tp;
	struct xfs_dquot	*udqp = NULL;
	struct xfs_dquot	*pdqp = NULL;
	struct xfs_dquot	*olddquot = NULL;
	int			code;
	int			join_flags = 0;

	trace_xfs_ioctl_setattr(ip);

	code = xfs_ioctl_setattr_check_projid(ip, fa);
	if (code)
		return code;

	/*
	 * If disk quotas is on, we make sure that the dquots do exist on disk,
	 * before we start any other transactions. Trying to do this later
	 * is messy. We don't care to take a readlock to look at the ids
	 * in inode here, because we can't hold it across the trans_reserve.
	 * If the IDs do change before we take the ilock, we're covered
	 * because the i_*dquot fields will get updated anyway.
	 */
	if (XFS_IS_QUOTA_ON(mp)) {
		code = xfs_qm_vop_dqalloc(ip, VFS_I(ip)->i_uid,
				VFS_I(ip)->i_gid, fa->fsx_projid,
				XFS_QMOPT_PQUOTA, &udqp, NULL, &pdqp);
		if (code)
			return code;
	}

	/*
	 * Changing DAX config may require inode locking for mapping
	 * invalidation. These need to be held all the way to transaction commit
	 * or cancel time, so need to be passed through to
	 * xfs_ioctl_setattr_get_trans() so it can apply them to the join call
	 * appropriately.
	 */
	code = xfs_ioctl_setattr_dax_invalidate(ip, fa, &join_flags);
	if (code)
		goto error_free_dquots;

	tp = xfs_ioctl_setattr_get_trans(ip, join_flags);
	if (IS_ERR(tp)) {
		code = PTR_ERR(tp);
		goto error_free_dquots;
	}

	if (XFS_IS_QUOTA_RUNNING(mp) && XFS_IS_PQUOTA_ON(mp) &&
	    ip->i_d.di_projid != fa->fsx_projid) {
		code = xfs_qm_vop_chown_reserve(tp, ip, udqp, NULL, pdqp,
				capable(CAP_FOWNER) ?  XFS_QMOPT_FORCE_RES : 0);
		if (code)	/* out of quota */
			goto error_trans_cancel;
	}

	xfs_fill_fsxattr(ip, false, &old_fa);
	code = vfs_ioc_fssetxattr_check(VFS_I(ip), &old_fa, fa);
	if (code)
		goto error_trans_cancel;

	code = xfs_ioctl_setattr_check_extsize(ip, fa);
	if (code)
		goto error_trans_cancel;

	code = xfs_ioctl_setattr_check_cowextsize(ip, fa);
	if (code)
		goto error_trans_cancel;

	code = xfs_ioctl_setattr_xflags(tp, ip, fa);
	if (code)
		goto error_trans_cancel;

	/*
	 * Change file ownership.  Must be the owner or privileged.  CAP_FSETID
	 * overrides the following restrictions:
	 *
	 * The set-user-ID and set-group-ID bits of a file will be cleared upon
	 * successful return from chown()
	 */

	if ((VFS_I(ip)->i_mode & (S_ISUID|S_ISGID)) &&
	    !capable_wrt_inode_uidgid(VFS_I(ip), CAP_FSETID))
		VFS_I(ip)->i_mode &= ~(S_ISUID|S_ISGID);

	/* Change the ownerships and register project quota modifications */
	if (ip->i_d.di_projid != fa->fsx_projid) {
		if (XFS_IS_QUOTA_RUNNING(mp) && XFS_IS_PQUOTA_ON(mp)) {
			olddquot = xfs_qm_vop_chown(tp, ip,
						&ip->i_pdquot, pdqp);
		}
		ip->i_d.di_projid = fa->fsx_projid;
	}

	/*
	 * Only set the extent size hint if we've already determined that the
	 * extent size hint should be set on the inode. If no extent size flags
	 * are set on the inode then unconditionally clear the extent size hint.
	 */
	if (ip->i_d.di_flags & (XFS_DIFLAG_EXTSIZE | XFS_DIFLAG_EXTSZINHERIT))
		ip->i_d.di_extsize = fa->fsx_extsize >> mp->m_sb.sb_blocklog;
	else
		ip->i_d.di_extsize = 0;
	if (xfs_sb_version_has_v3inode(&mp->m_sb) &&
	    (ip->i_d.di_flags2 & XFS_DIFLAG2_COWEXTSIZE))
		ip->i_d.di_cowextsize = fa->fsx_cowextsize >>
				mp->m_sb.sb_blocklog;
	else
		ip->i_d.di_cowextsize = 0;

	code = xfs_trans_commit(tp);

	/*
	 * Release any dquot(s) the inode had kept before chown.
	 */
	xfs_qm_dqrele(olddquot);
	xfs_qm_dqrele(udqp);
	xfs_qm_dqrele(pdqp);

	return code;

error_trans_cancel:
	xfs_trans_cancel(tp);
error_free_dquots:
	xfs_qm_dqrele(udqp);
	xfs_qm_dqrele(pdqp);
	return code;
}

STATIC int
xfs_ioc_fssetxattr(
	xfs_inode_t		*ip,
	struct file		*filp,
	void			__user *arg)
{
	struct fsxattr		fa;
	int error;

	if (copy_from_user(&fa, arg, sizeof(fa)))
		return -EFAULT;

	error = mnt_want_write_file(filp);
	if (error)
		return error;
	error = xfs_ioctl_setattr(ip, &fa);
	mnt_drop_write_file(filp);
	return error;
}

STATIC int
xfs_ioc_getxflags(
	xfs_inode_t		*ip,
	void			__user *arg)
{
	unsigned int		flags;

	flags = xfs_di2lxflags(ip->i_d.di_flags);
	if (copy_to_user(arg, &flags, sizeof(flags)))
		return -EFAULT;
	return 0;
}

STATIC int
xfs_ioc_setxflags(
	struct xfs_inode	*ip,
	struct file		*filp,
	void			__user *arg)
{
	struct xfs_trans	*tp;
	struct fsxattr		fa;
	struct fsxattr		old_fa;
	unsigned int		flags;
	int			join_flags = 0;
	int			error;

	if (copy_from_user(&flags, arg, sizeof(flags)))
		return -EFAULT;

	if (flags & ~(FS_IMMUTABLE_FL | FS_APPEND_FL | \
		      FS_NOATIME_FL | FS_NODUMP_FL | \
		      FS_SYNC_FL))
		return -EOPNOTSUPP;

	fa.fsx_xflags = xfs_merge_ioc_xflags(flags, xfs_ip2xflags(ip));

	error = mnt_want_write_file(filp);
	if (error)
		return error;

	/*
	 * Changing DAX config may require inode locking for mapping
	 * invalidation. These need to be held all the way to transaction commit
	 * or cancel time, so need to be passed through to
	 * xfs_ioctl_setattr_get_trans() so it can apply them to the join call
	 * appropriately.
	 */
	error = xfs_ioctl_setattr_dax_invalidate(ip, &fa, &join_flags);
	if (error)
		goto out_drop_write;

	tp = xfs_ioctl_setattr_get_trans(ip, join_flags);
	if (IS_ERR(tp)) {
		error = PTR_ERR(tp);
		goto out_drop_write;
	}

	xfs_fill_fsxattr(ip, false, &old_fa);
	error = vfs_ioc_fssetxattr_check(VFS_I(ip), &old_fa, &fa);
	if (error) {
		xfs_trans_cancel(tp);
		goto out_drop_write;
	}

	error = xfs_ioctl_setattr_xflags(tp, ip, &fa);
	if (error) {
		xfs_trans_cancel(tp);
		goto out_drop_write;
	}

	error = xfs_trans_commit(tp);
out_drop_write:
	mnt_drop_write_file(filp);
	return error;
}

static bool
xfs_getbmap_format(
	struct kgetbmap		*p,
	struct getbmapx __user	*u,
	size_t			recsize)
{
	if (put_user(p->bmv_offset, &u->bmv_offset) ||
	    put_user(p->bmv_block, &u->bmv_block) ||
	    put_user(p->bmv_length, &u->bmv_length) ||
	    put_user(0, &u->bmv_count) ||
	    put_user(0, &u->bmv_entries))
		return false;
	if (recsize < sizeof(struct getbmapx))
		return true;
	if (put_user(0, &u->bmv_iflags) ||
	    put_user(p->bmv_oflags, &u->bmv_oflags) ||
	    put_user(0, &u->bmv_unused1) ||
	    put_user(0, &u->bmv_unused2))
		return false;
	return true;
}

STATIC int
xfs_ioc_getbmap(
	struct file		*file,
	unsigned int		cmd,
	void			__user *arg)
{
	struct getbmapx		bmx = { 0 };
	struct kgetbmap		*buf;
	size_t			recsize;
	int			error, i;

	switch (cmd) {
	case XFS_IOC_GETBMAPA:
		bmx.bmv_iflags = BMV_IF_ATTRFORK;
		/*FALLTHRU*/
	case XFS_IOC_GETBMAP:
		if (file->f_mode & FMODE_NOCMTIME)
			bmx.bmv_iflags |= BMV_IF_NO_DMAPI_READ;
		/* struct getbmap is a strict subset of struct getbmapx. */
		recsize = sizeof(struct getbmap);
		break;
	case XFS_IOC_GETBMAPX:
		recsize = sizeof(struct getbmapx);
		break;
	default:
		return -EINVAL;
	}

	if (copy_from_user(&bmx, arg, recsize))
		return -EFAULT;

	if (bmx.bmv_count < 2)
		return -EINVAL;
	if (bmx.bmv_count > ULONG_MAX / recsize)
		return -ENOMEM;

	buf = kmem_zalloc_large(bmx.bmv_count * sizeof(*buf), 0);
	if (!buf)
		return -ENOMEM;

	error = xfs_getbmap(XFS_I(file_inode(file)), &bmx, buf);
	if (error)
		goto out_free_buf;

	error = -EFAULT;
	if (copy_to_user(arg, &bmx, recsize))
		goto out_free_buf;
	arg += recsize;

	for (i = 0; i < bmx.bmv_entries; i++) {
		if (!xfs_getbmap_format(buf + i, arg, recsize))
			goto out_free_buf;
		arg += recsize;
	}

	error = 0;
out_free_buf:
	kmem_free(buf);
	return error;
}

struct getfsmap_info {
	struct xfs_mount	*mp;
	struct fsmap_head __user *data;
	unsigned int		idx;
	__u32			last_flags;
};

STATIC int
xfs_getfsmap_format(struct xfs_fsmap *xfm, void *priv)
{
	struct getfsmap_info	*info = priv;
	struct fsmap		fm;

	trace_xfs_getfsmap_mapping(info->mp, xfm);

	info->last_flags = xfm->fmr_flags;
	xfs_fsmap_from_internal(&fm, xfm);
	if (copy_to_user(&info->data->fmh_recs[info->idx++], &fm,
			sizeof(struct fsmap)))
		return -EFAULT;

	return 0;
}

STATIC int
xfs_ioc_getfsmap(
	struct xfs_inode	*ip,
	struct fsmap_head	__user *arg)
{
	struct getfsmap_info	info = { NULL };
	struct xfs_fsmap_head	xhead = {0};
	struct fsmap_head	head;
	bool			aborted = false;
	int			error;

	if (copy_from_user(&head, arg, sizeof(struct fsmap_head)))
		return -EFAULT;
	if (memchr_inv(head.fmh_reserved, 0, sizeof(head.fmh_reserved)) ||
	    memchr_inv(head.fmh_keys[0].fmr_reserved, 0,
		       sizeof(head.fmh_keys[0].fmr_reserved)) ||
	    memchr_inv(head.fmh_keys[1].fmr_reserved, 0,
		       sizeof(head.fmh_keys[1].fmr_reserved)))
		return -EINVAL;

	xhead.fmh_iflags = head.fmh_iflags;
	xhead.fmh_count = head.fmh_count;
	xfs_fsmap_to_internal(&xhead.fmh_keys[0], &head.fmh_keys[0]);
	xfs_fsmap_to_internal(&xhead.fmh_keys[1], &head.fmh_keys[1]);

	trace_xfs_getfsmap_low_key(ip->i_mount, &xhead.fmh_keys[0]);
	trace_xfs_getfsmap_high_key(ip->i_mount, &xhead.fmh_keys[1]);

	info.mp = ip->i_mount;
	info.data = arg;
	error = xfs_getfsmap(ip->i_mount, &xhead, xfs_getfsmap_format, &info);
	if (error == -ECANCELED) {
		error = 0;
		aborted = true;
	} else if (error)
		return error;

	/* If we didn't abort, set the "last" flag in the last fmx */
	if (!aborted && info.idx) {
		info.last_flags |= FMR_OF_LAST;
		if (copy_to_user(&info.data->fmh_recs[info.idx - 1].fmr_flags,
				&info.last_flags, sizeof(info.last_flags)))
			return -EFAULT;
	}

	/* copy back header */
	head.fmh_entries = xhead.fmh_entries;
	head.fmh_oflags = xhead.fmh_oflags;
	if (copy_to_user(arg, &head, sizeof(struct fsmap_head)))
		return -EFAULT;

	return 0;
}

STATIC int
xfs_ioc_scrub_metadata(
	struct xfs_inode		*ip,
	void				__user *arg)
{
	struct xfs_scrub_metadata	scrub;
	int				error;

	if (!capable(CAP_SYS_ADMIN))
		return -EPERM;

	if (copy_from_user(&scrub, arg, sizeof(scrub)))
		return -EFAULT;

	error = xfs_scrub_metadata(ip, &scrub);
	if (error)
		return error;

	if (copy_to_user(arg, &scrub, sizeof(scrub)))
		return -EFAULT;

	return 0;
}

int
xfs_ioc_swapext(
	xfs_swapext_t	*sxp)
{
	xfs_inode_t     *ip, *tip;
	struct fd	f, tmp;
	int		error = 0;

	/* Pull information for the target fd */
	f = fdget((int)sxp->sx_fdtarget);
	if (!f.file) {
		error = -EINVAL;
		goto out;
	}

	if (!(f.file->f_mode & FMODE_WRITE) ||
	    !(f.file->f_mode & FMODE_READ) ||
	    (f.file->f_flags & O_APPEND)) {
		error = -EBADF;
		goto out_put_file;
	}

	tmp = fdget((int)sxp->sx_fdtmp);
	if (!tmp.file) {
		error = -EINVAL;
		goto out_put_file;
	}

	if (!(tmp.file->f_mode & FMODE_WRITE) ||
	    !(tmp.file->f_mode & FMODE_READ) ||
	    (tmp.file->f_flags & O_APPEND)) {
		error = -EBADF;
		goto out_put_tmp_file;
	}

	if (IS_SWAPFILE(file_inode(f.file)) ||
	    IS_SWAPFILE(file_inode(tmp.file))) {
		error = -EINVAL;
		goto out_put_tmp_file;
	}

	/*
	 * We need to ensure that the fds passed in point to XFS inodes
	 * before we cast and access them as XFS structures as we have no
	 * control over what the user passes us here.
	 */
	if (f.file->f_op != &xfs_file_operations ||
	    tmp.file->f_op != &xfs_file_operations) {
		error = -EINVAL;
		goto out_put_tmp_file;
	}

	ip = XFS_I(file_inode(f.file));
	tip = XFS_I(file_inode(tmp.file));

	if (ip->i_mount != tip->i_mount) {
		error = -EINVAL;
		goto out_put_tmp_file;
	}

	if (ip->i_ino == tip->i_ino) {
		error = -EINVAL;
		goto out_put_tmp_file;
	}

	if (XFS_FORCED_SHUTDOWN(ip->i_mount)) {
		error = -EIO;
		goto out_put_tmp_file;
	}

	error = xfs_swap_extents(ip, tip, sxp);

 out_put_tmp_file:
	fdput(tmp);
 out_put_file:
	fdput(f);
 out:
	return error;
}

static int
xfs_ioc_getlabel(
	struct xfs_mount	*mp,
	char			__user *user_label)
{
	struct xfs_sb		*sbp = &mp->m_sb;
	char			label[XFSLABEL_MAX + 1];

	/* Paranoia */
	BUILD_BUG_ON(sizeof(sbp->sb_fname) > FSLABEL_MAX);

	/* 1 larger than sb_fname, so this ensures a trailing NUL char */
	memset(label, 0, sizeof(label));
	spin_lock(&mp->m_sb_lock);
	strncpy(label, sbp->sb_fname, XFSLABEL_MAX);
	spin_unlock(&mp->m_sb_lock);

	if (copy_to_user(user_label, label, sizeof(label)))
		return -EFAULT;
	return 0;
}

static int
xfs_ioc_setlabel(
	struct file		*filp,
	struct xfs_mount	*mp,
	char			__user *newlabel)
{
	struct xfs_sb		*sbp = &mp->m_sb;
	char			label[XFSLABEL_MAX + 1];
	size_t			len;
	int			error;

	if (!capable(CAP_SYS_ADMIN))
		return -EPERM;
	/*
	 * The generic ioctl allows up to FSLABEL_MAX chars, but XFS is much
	 * smaller, at 12 bytes.  We copy one more to be sure we find the
	 * (required) NULL character to test the incoming label length.
	 * NB: The on disk label doesn't need to be null terminated.
	 */
	if (copy_from_user(label, newlabel, XFSLABEL_MAX + 1))
		return -EFAULT;
	len = strnlen(label, XFSLABEL_MAX + 1);
	if (len > sizeof(sbp->sb_fname))
		return -EINVAL;

	error = mnt_want_write_file(filp);
	if (error)
		return error;

	spin_lock(&mp->m_sb_lock);
	memset(sbp->sb_fname, 0, sizeof(sbp->sb_fname));
	memcpy(sbp->sb_fname, label, len);
	spin_unlock(&mp->m_sb_lock);

	/*
	 * Now we do several things to satisfy userspace.
	 * In addition to normal logging of the primary superblock, we also
	 * immediately write these changes to sector zero for the primary, then
	 * update all backup supers (as xfs_db does for a label change), then
	 * invalidate the block device page cache.  This is so that any prior
	 * buffered reads from userspace (i.e. from blkid) are invalidated,
	 * and userspace will see the newly-written label.
	 */
	error = xfs_sync_sb_buf(mp);
	if (error)
		goto out;
	/*
	 * growfs also updates backup supers so lock against that.
	 */
	mutex_lock(&mp->m_growlock);
	error = xfs_update_secondary_sbs(mp);
	mutex_unlock(&mp->m_growlock);

	invalidate_bdev(mp->m_ddev_targp->bt_bdev);

out:
	mnt_drop_write_file(filp);
	return error;
}

/*
 * Note: some of the ioctl's return positive numbers as a
 * byte count indicating success, such as readlink_by_handle.
 * So we don't "sign flip" like most other routines.  This means
 * true errors need to be returned as a negative value.
 */
long
xfs_file_ioctl(
	struct file		*filp,
	unsigned int		cmd,
	unsigned long		p)
{
	struct inode		*inode = file_inode(filp);
	struct xfs_inode	*ip = XFS_I(inode);
	struct xfs_mount	*mp = ip->i_mount;
	void			__user *arg = (void __user *)p;
	int			error;

	trace_xfs_file_ioctl(ip);

	switch (cmd) {
	case FITRIM:
		return xfs_ioc_trim(mp, arg);
	case FS_IOC_GETFSLABEL:
		return xfs_ioc_getlabel(mp, arg);
	case FS_IOC_SETFSLABEL:
		return xfs_ioc_setlabel(filp, mp, arg);
	case XFS_IOC_ALLOCSP:
	case XFS_IOC_FREESP:
	case XFS_IOC_ALLOCSP64:
	case XFS_IOC_FREESP64: {
		xfs_flock64_t		bf;

		if (copy_from_user(&bf, arg, sizeof(bf)))
			return -EFAULT;
		return xfs_ioc_space(filp, &bf);
	}
	case XFS_IOC_DIOINFO: {
		struct xfs_buftarg	*target = xfs_inode_buftarg(ip);
		struct dioattr		da;

		da.d_mem =  da.d_miniosz = target->bt_logical_sectorsize;
		da.d_maxiosz = INT_MAX & ~(da.d_miniosz - 1);

		if (copy_to_user(arg, &da, sizeof(da)))
			return -EFAULT;
		return 0;
	}

	case XFS_IOC_FSBULKSTAT_SINGLE:
	case XFS_IOC_FSBULKSTAT:
	case XFS_IOC_FSINUMBERS:
		return xfs_ioc_fsbulkstat(mp, cmd, arg);

	case XFS_IOC_BULKSTAT:
		return xfs_ioc_bulkstat(mp, cmd, arg);
	case XFS_IOC_INUMBERS:
		return xfs_ioc_inumbers(mp, cmd, arg);

	case XFS_IOC_FSGEOMETRY_V1:
		return xfs_ioc_fsgeometry(mp, arg, 3);
	case XFS_IOC_FSGEOMETRY_V4:
		return xfs_ioc_fsgeometry(mp, arg, 4);
	case XFS_IOC_FSGEOMETRY:
		return xfs_ioc_fsgeometry(mp, arg, 5);

	case XFS_IOC_AG_GEOMETRY:
		return xfs_ioc_ag_geometry(mp, arg);

	case XFS_IOC_GETVERSION:
		return put_user(inode->i_generation, (int __user *)arg);

	case XFS_IOC_FSGETXATTR:
		return xfs_ioc_fsgetxattr(ip, 0, arg);
	case XFS_IOC_FSGETXATTRA:
		return xfs_ioc_fsgetxattr(ip, 1, arg);
	case XFS_IOC_FSSETXATTR:
		return xfs_ioc_fssetxattr(ip, filp, arg);
	case XFS_IOC_GETXFLAGS:
		return xfs_ioc_getxflags(ip, arg);
	case XFS_IOC_SETXFLAGS:
		return xfs_ioc_setxflags(ip, filp, arg);

	case XFS_IOC_GETBMAP:
	case XFS_IOC_GETBMAPA:
	case XFS_IOC_GETBMAPX:
		return xfs_ioc_getbmap(filp, cmd, arg);

	case FS_IOC_GETFSMAP:
		return xfs_ioc_getfsmap(ip, arg);

	case XFS_IOC_SCRUB_METADATA:
		return xfs_ioc_scrub_metadata(ip, arg);

	case XFS_IOC_FD_TO_HANDLE:
	case XFS_IOC_PATH_TO_HANDLE:
	case XFS_IOC_PATH_TO_FSHANDLE: {
		xfs_fsop_handlereq_t	hreq;

		if (copy_from_user(&hreq, arg, sizeof(hreq)))
			return -EFAULT;
		return xfs_find_handle(cmd, &hreq);
	}
	case XFS_IOC_OPEN_BY_HANDLE: {
		xfs_fsop_handlereq_t	hreq;

		if (copy_from_user(&hreq, arg, sizeof(xfs_fsop_handlereq_t)))
			return -EFAULT;
		return xfs_open_by_handle(filp, &hreq);
	}

	case XFS_IOC_READLINK_BY_HANDLE: {
		xfs_fsop_handlereq_t	hreq;

		if (copy_from_user(&hreq, arg, sizeof(xfs_fsop_handlereq_t)))
			return -EFAULT;
		return xfs_readlink_by_handle(filp, &hreq);
	}
	case XFS_IOC_ATTRLIST_BY_HANDLE:
		return xfs_attrlist_by_handle(filp, arg);

	case XFS_IOC_ATTRMULTI_BY_HANDLE:
		return xfs_attrmulti_by_handle(filp, arg);

	case XFS_IOC_SWAPEXT: {
		struct xfs_swapext	sxp;

		if (copy_from_user(&sxp, arg, sizeof(xfs_swapext_t)))
			return -EFAULT;
		error = mnt_want_write_file(filp);
		if (error)
			return error;
		error = xfs_ioc_swapext(&sxp);
		mnt_drop_write_file(filp);
		return error;
	}

	case XFS_IOC_FSCOUNTS: {
		xfs_fsop_counts_t out;

		xfs_fs_counts(mp, &out);

		if (copy_to_user(arg, &out, sizeof(out)))
			return -EFAULT;
		return 0;
	}

	case XFS_IOC_SET_RESBLKS: {
		xfs_fsop_resblks_t inout;
		uint64_t	   in;

		if (!capable(CAP_SYS_ADMIN))
			return -EPERM;

		if (mp->m_flags & XFS_MOUNT_RDONLY)
			return -EROFS;

		if (copy_from_user(&inout, arg, sizeof(inout)))
			return -EFAULT;

		error = mnt_want_write_file(filp);
		if (error)
			return error;

		/* input parameter is passed in resblks field of structure */
		in = inout.resblks;
		error = xfs_reserve_blocks(mp, &in, &inout);
		mnt_drop_write_file(filp);
		if (error)
			return error;

		if (copy_to_user(arg, &inout, sizeof(inout)))
			return -EFAULT;
		return 0;
	}

	case XFS_IOC_GET_RESBLKS: {
		xfs_fsop_resblks_t out;

		if (!capable(CAP_SYS_ADMIN))
			return -EPERM;

		error = xfs_reserve_blocks(mp, NULL, &out);
		if (error)
			return error;

		if (copy_to_user(arg, &out, sizeof(out)))
			return -EFAULT;

		return 0;
	}

	case XFS_IOC_FSGROWFSDATA: {
		xfs_growfs_data_t in;

		if (copy_from_user(&in, arg, sizeof(in)))
			return -EFAULT;

		error = mnt_want_write_file(filp);
		if (error)
			return error;
		error = xfs_growfs_data(mp, &in);
		mnt_drop_write_file(filp);
		return error;
	}

	case XFS_IOC_FSGROWFSLOG: {
		xfs_growfs_log_t in;

		if (copy_from_user(&in, arg, sizeof(in)))
			return -EFAULT;

		error = mnt_want_write_file(filp);
		if (error)
			return error;
		error = xfs_growfs_log(mp, &in);
		mnt_drop_write_file(filp);
		return error;
	}

	case XFS_IOC_FSGROWFSRT: {
		xfs_growfs_rt_t in;

		if (copy_from_user(&in, arg, sizeof(in)))
			return -EFAULT;

		error = mnt_want_write_file(filp);
		if (error)
			return error;
		error = xfs_growfs_rt(mp, &in);
		mnt_drop_write_file(filp);
		return error;
	}

	case XFS_IOC_GOINGDOWN: {
		uint32_t in;

		if (!capable(CAP_SYS_ADMIN))
			return -EPERM;

		if (get_user(in, (uint32_t __user *)arg))
			return -EFAULT;

		return xfs_fs_goingdown(mp, in);
	}

	case XFS_IOC_ERROR_INJECTION: {
		xfs_error_injection_t in;

		if (!capable(CAP_SYS_ADMIN))
			return -EPERM;

		if (copy_from_user(&in, arg, sizeof(in)))
			return -EFAULT;

		return xfs_errortag_add(mp, in.errtag);
	}

	case XFS_IOC_ERROR_CLEARALL:
		if (!capable(CAP_SYS_ADMIN))
			return -EPERM;

		return xfs_errortag_clearall(mp);

	case XFS_IOC_FREE_EOFBLOCKS: {
		struct xfs_fs_eofblocks eofb;
		struct xfs_eofblocks keofb;

		if (!capable(CAP_SYS_ADMIN))
			return -EPERM;

		if (mp->m_flags & XFS_MOUNT_RDONLY)
			return -EROFS;

		if (copy_from_user(&eofb, arg, sizeof(eofb)))
			return -EFAULT;

		error = xfs_fs_eofblocks_from_user(&eofb, &keofb);
		if (error)
			return error;

		sb_start_write(mp->m_super);
		error = xfs_icache_free_eofblocks(mp, &keofb);
		sb_end_write(mp->m_super);
		return error;
	}

	default:
		return -ENOTTY;
	}
}<|MERGE_RESOLUTION|>--- conflicted
+++ resolved
@@ -468,11 +468,6 @@
 	uint32_t		*len,
 	uint32_t		flags)
 {
-<<<<<<< HEAD
-	unsigned char		*kbuf;
-	int			error = -EFAULT;
-	size_t			namelen;
-=======
 	struct xfs_da_args	args = {
 		.dp		= XFS_I(inode),
 		.attr_filter	= xfs_attr_filter(flags),
@@ -482,18 +477,11 @@
 		.valuelen	= *len,
 	};
 	int			error;
->>>>>>> 04d5ce62
 
 	if (*len > XFS_XATTR_SIZE_MAX)
 		return -EINVAL;
 
-<<<<<<< HEAD
-	namelen = strlen(name);
-	error = xfs_attr_get(XFS_I(inode), name, namelen, &kbuf, (int *)len,
-			     flags);
-=======
 	error = xfs_attr_get(&args);
->>>>>>> 04d5ce62
 	if (error)
 		goto out_kfree;
 
@@ -522,7 +510,6 @@
 		.namelen	= strlen(name),
 	};
 	int			error;
-	size_t			namelen;
 
 	if (IS_IMMUTABLE(inode) || IS_APPEND(inode))
 		return -EPERM;
@@ -536,18 +523,10 @@
 		args.valuelen = len;
 	}
 
-<<<<<<< HEAD
-	namelen = strlen(name);
-	error = xfs_attr_set(XFS_I(inode), name, namelen, kbuf, len, flags);
-	if (!error)
-		xfs_forget_acl(inode, name, flags);
-	kfree(kbuf);
-=======
 	error = xfs_attr_set(&args);
 	if (!error && (flags & XFS_IOC_ATTR_ROOT))
 		xfs_forget_acl(inode, name);
 	kfree(args.value);
->>>>>>> 04d5ce62
 	return error;
 }
 
@@ -563,16 +542,7 @@
 {
 	unsigned char		*name;
 	int			error;
-	size_t			namelen;
-
-<<<<<<< HEAD
-	if (IS_IMMUTABLE(inode) || IS_APPEND(inode))
-		return -EPERM;
-	namelen = strlen(name);
-	error = xfs_attr_remove(XFS_I(inode), name, namelen, flags);
-	if (!error)
-		xfs_forget_acl(inode, name, flags);
-=======
+
 	if ((flags & XFS_IOC_ATTR_ROOT) && (flags & XFS_IOC_ATTR_SECURE))
 		return -EINVAL;
 
@@ -601,7 +571,6 @@
 	}
 
 	kfree(name);
->>>>>>> 04d5ce62
 	return error;
 }
 
@@ -642,56 +611,10 @@
 
 	error = 0;
 	for (i = 0; i < am_hreq.opcount; i++) {
-<<<<<<< HEAD
-		if ((ops[i].am_flags & ATTR_ROOT) &&
-		    (ops[i].am_flags & ATTR_SECURE)) {
-			ops[i].am_error = -EINVAL;
-			continue;
-		}
-		ops[i].am_flags &= ~ATTR_KERNEL_FLAGS;
-
-		ops[i].am_error = strncpy_from_user((char *)attr_name,
-				ops[i].am_attrname, MAXNAMELEN);
-		if (ops[i].am_error == 0 || ops[i].am_error == MAXNAMELEN)
-			error = -ERANGE;
-		if (ops[i].am_error < 0)
-			break;
-
-		switch (ops[i].am_opcode) {
-		case ATTR_OP_GET:
-			ops[i].am_error = xfs_attrmulti_attr_get(
-					d_inode(dentry), attr_name,
-					ops[i].am_attrvalue, &ops[i].am_length,
-					ops[i].am_flags);
-			break;
-		case ATTR_OP_SET:
-			ops[i].am_error = mnt_want_write_file(parfilp);
-			if (ops[i].am_error)
-				break;
-			ops[i].am_error = xfs_attrmulti_attr_set(
-					d_inode(dentry), attr_name,
-					ops[i].am_attrvalue, ops[i].am_length,
-					ops[i].am_flags);
-			mnt_drop_write_file(parfilp);
-			break;
-		case ATTR_OP_REMOVE:
-			ops[i].am_error = mnt_want_write_file(parfilp);
-			if (ops[i].am_error)
-				break;
-			ops[i].am_error = xfs_attrmulti_attr_remove(
-					d_inode(dentry), attr_name,
-					ops[i].am_flags);
-			mnt_drop_write_file(parfilp);
-			break;
-		default:
-			ops[i].am_error = -EINVAL;
-		}
-=======
 		ops[i].am_error = xfs_ioc_attrmulti_one(parfilp,
 				d_inode(dentry), ops[i].am_opcode,
 				ops[i].am_attrname, ops[i].am_attrvalue,
 				&ops[i].am_length, ops[i].am_flags);
->>>>>>> 04d5ce62
 	}
 
 	if (copy_to_user(am_hreq.ops, ops, size))
