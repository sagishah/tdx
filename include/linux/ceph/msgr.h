/* SPDX-License-Identifier: GPL-2.0 */
#ifndef CEPH_MSGR_H
#define CEPH_MSGR_H

/*
 * Data types for message passing layer used by Ceph.
 */

#define CEPH_MON_PORT    6789  /* default monitor port */

/*
 * tcp connection banner.  include a protocol version. and adjust
 * whenever the wire protocol changes.  try to keep this string length
 * constant.
 */
#define CEPH_BANNER "ceph v027"
#define CEPH_BANNER_LEN 9
#define CEPH_BANNER_MAX_LEN 30


/*
 * messenger V2 connection banner prefix.
 * The full banner string should have the form: "ceph v2\n<le16>"
 * the 2 bytes are the length of the remaining banner.
 */
#define CEPH_BANNER_V2 "ceph v2\n"
#define CEPH_BANNER_V2_LEN 8
#define CEPH_BANNER_V2_PREFIX_LEN (CEPH_BANNER_V2_LEN + sizeof(__le16))

/*
 * messenger V2 features
 */
#define CEPH_MSGR2_INCARNATION_1 (0ull)

#define DEFINE_MSGR2_FEATURE(bit, incarnation, name)               \
<<<<<<< HEAD
	static const uint64_t CEPH_MSGR2_FEATURE_##name = (1ULL << bit); \
	static const uint64_t CEPH_MSGR2_FEATUREMASK_##name =            \
=======
	static const uint64_t __maybe_unused CEPH_MSGR2_FEATURE_##name = (1ULL << bit); \
	static const uint64_t __maybe_unused CEPH_MSGR2_FEATUREMASK_##name =            \
>>>>>>> 7505c06d
			(1ULL << bit | CEPH_MSGR2_INCARNATION_##incarnation);

#define HAVE_MSGR2_FEATURE(x, name) \
	(((x) & (CEPH_MSGR2_FEATUREMASK_##name)) == (CEPH_MSGR2_FEATUREMASK_##name))

DEFINE_MSGR2_FEATURE( 0, 1, REVISION_1)   // msgr2.1

#define CEPH_MSGR2_SUPPORTED_FEATURES (CEPH_MSGR2_FEATURE_REVISION_1)

#define CEPH_MSGR2_REQUIRED_FEATURES  (CEPH_MSGR2_FEATURE_REVISION_1)


/*
 * Rollover-safe type and comparator for 32-bit sequence numbers.
 * Comparator returns -1, 0, or 1.
 */
typedef __u32 ceph_seq_t;

static inline __s32 ceph_seq_cmp(__u32 a, __u32 b)
{
       return (__s32)a - (__s32)b;
}


/*
 * entity_name -- logical name for a process participating in the
 * network, e.g. 'mds0' or 'osd3'.
 */
struct ceph_entity_name {
	__u8 type;      /* CEPH_ENTITY_TYPE_* */
	__le64 num;
} __attribute__ ((packed));

#define CEPH_ENTITY_TYPE_MON    0x01
#define CEPH_ENTITY_TYPE_MDS    0x02
#define CEPH_ENTITY_TYPE_OSD    0x04
#define CEPH_ENTITY_TYPE_CLIENT 0x08
#define CEPH_ENTITY_TYPE_AUTH   0x20

#define CEPH_ENTITY_TYPE_ANY    0xFF

extern const char *ceph_entity_type_name(int type);

/*
 * entity_addr -- network address
 */
struct ceph_entity_addr {
	__le32 type;  /* CEPH_ENTITY_ADDR_TYPE_* */
	__le32 nonce;  /* unique id for process (e.g. pid) */
	struct sockaddr_storage in_addr;
} __attribute__ ((packed));

static inline bool ceph_addr_equal_no_type(const struct ceph_entity_addr *lhs,
					   const struct ceph_entity_addr *rhs)
{
	return !memcmp(&lhs->in_addr, &rhs->in_addr, sizeof(lhs->in_addr)) &&
	       lhs->nonce == rhs->nonce;
}

struct ceph_entity_inst {
	struct ceph_entity_name name;
	struct ceph_entity_addr addr;
} __attribute__ ((packed));


/* used by message exchange protocol */
#define CEPH_MSGR_TAG_READY         1  /* server->client: ready for messages */
#define CEPH_MSGR_TAG_RESETSESSION  2  /* server->client: reset, try again */
#define CEPH_MSGR_TAG_WAIT          3  /* server->client: wait for racing
					  incoming connection */
#define CEPH_MSGR_TAG_RETRY_SESSION 4  /* server->client + cseq: try again
					  with higher cseq */
#define CEPH_MSGR_TAG_RETRY_GLOBAL  5  /* server->client + gseq: try again
					  with higher gseq */
#define CEPH_MSGR_TAG_CLOSE         6  /* closing pipe */
#define CEPH_MSGR_TAG_MSG           7  /* message */
#define CEPH_MSGR_TAG_ACK           8  /* message ack */
#define CEPH_MSGR_TAG_KEEPALIVE     9  /* just a keepalive byte! */
#define CEPH_MSGR_TAG_BADPROTOVER   10 /* bad protocol version */
#define CEPH_MSGR_TAG_BADAUTHORIZER 11 /* bad authorizer */
#define CEPH_MSGR_TAG_FEATURES      12 /* insufficient features */
#define CEPH_MSGR_TAG_SEQ           13 /* 64-bit int follows with seen seq number */
#define CEPH_MSGR_TAG_KEEPALIVE2    14 /* keepalive2 byte + ceph_timespec */
#define CEPH_MSGR_TAG_KEEPALIVE2_ACK 15 /* keepalive2 reply */
#define CEPH_MSGR_TAG_CHALLENGE_AUTHORIZER 16  /* cephx v2 doing server challenge */

/*
 * connection negotiation
 */
struct ceph_msg_connect {
	__le64 features;     /* supported feature bits */
	__le32 host_type;    /* CEPH_ENTITY_TYPE_* */
	__le32 global_seq;   /* count connections initiated by this host */
	__le32 connect_seq;  /* count connections initiated in this session */
	__le32 protocol_version;
	__le32 authorizer_protocol;
	__le32 authorizer_len;
	__u8  flags;         /* CEPH_MSG_CONNECT_* */
} __attribute__ ((packed));

struct ceph_msg_connect_reply {
	__u8 tag;
	__le64 features;     /* feature bits for this session */
	__le32 global_seq;
	__le32 connect_seq;
	__le32 protocol_version;
	__le32 authorizer_len;
	__u8 flags;
} __attribute__ ((packed));

#define CEPH_MSG_CONNECT_LOSSY  1  /* messages i send may be safely dropped */


/*
 * message header
 */
struct ceph_msg_header_old {
	__le64 seq;       /* message seq# for this session */
	__le64 tid;       /* transaction id */
	__le16 type;      /* message type */
	__le16 priority;  /* priority.  higher value == higher priority */
	__le16 version;   /* version of message encoding */

	__le32 front_len; /* bytes in main payload */
	__le32 middle_len;/* bytes in middle payload */
	__le32 data_len;  /* bytes of data payload */
	__le16 data_off;  /* sender: include full offset;
			     receiver: mask against ~PAGE_MASK */

	struct ceph_entity_inst src, orig_src;
	__le32 reserved;
	__le32 crc;       /* header crc32c */
} __attribute__ ((packed));

struct ceph_msg_header {
	__le64 seq;       /* message seq# for this session */
	__le64 tid;       /* transaction id */
	__le16 type;      /* message type */
	__le16 priority;  /* priority.  higher value == higher priority */
	__le16 version;   /* version of message encoding */

	__le32 front_len; /* bytes in main payload */
	__le32 middle_len;/* bytes in middle payload */
	__le32 data_len;  /* bytes of data payload */
	__le16 data_off;  /* sender: include full offset;
			     receiver: mask against ~PAGE_MASK */

	struct ceph_entity_name src;
	__le16 compat_version;
	__le16 reserved;
	__le32 crc;       /* header crc32c */
} __attribute__ ((packed));

struct ceph_msg_header2 {
	__le64 seq;       /* message seq# for this session */
	__le64 tid;       /* transaction id */
	__le16 type;      /* message type */
	__le16 priority;  /* priority.  higher value == higher priority */
	__le16 version;   /* version of message encoding */

	__le32 data_pre_padding_len;
	__le16 data_off;  /* sender: include full offset;
			     receiver: mask against ~PAGE_MASK */

	__le64 ack_seq;
	__u8 flags;
	/* oldest code we think can decode this.  unknown if zero. */
	__le16 compat_version;
	__le16 reserved;
} __attribute__ ((packed));

#define CEPH_MSG_PRIO_LOW     64
#define CEPH_MSG_PRIO_DEFAULT 127
#define CEPH_MSG_PRIO_HIGH    196
#define CEPH_MSG_PRIO_HIGHEST 255

/*
 * follows data payload
 */
struct ceph_msg_footer_old {
	__le32 front_crc, middle_crc, data_crc;
	__u8 flags;
} __attribute__ ((packed));

struct ceph_msg_footer {
	__le32 front_crc, middle_crc, data_crc;
	// sig holds the 64 bits of the digital signature for the message PLR
	__le64  sig;
	__u8 flags;
} __attribute__ ((packed));

#define CEPH_MSG_FOOTER_COMPLETE  (1<<0)   /* msg wasn't aborted */
#define CEPH_MSG_FOOTER_NOCRC     (1<<1)   /* no data crc */
#define CEPH_MSG_FOOTER_SIGNED	  (1<<2)   /* msg was signed */


#endif<|MERGE_RESOLUTION|>--- conflicted
+++ resolved
@@ -33,13 +33,8 @@
 #define CEPH_MSGR2_INCARNATION_1 (0ull)
 
 #define DEFINE_MSGR2_FEATURE(bit, incarnation, name)               \
-<<<<<<< HEAD
-	static const uint64_t CEPH_MSGR2_FEATURE_##name = (1ULL << bit); \
-	static const uint64_t CEPH_MSGR2_FEATUREMASK_##name =            \
-=======
 	static const uint64_t __maybe_unused CEPH_MSGR2_FEATURE_##name = (1ULL << bit); \
 	static const uint64_t __maybe_unused CEPH_MSGR2_FEATUREMASK_##name =            \
->>>>>>> 7505c06d
 			(1ULL << bit | CEPH_MSGR2_INCARNATION_##incarnation);
 
 #define HAVE_MSGR2_FEATURE(x, name) \
