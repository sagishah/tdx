# SPDX-License-Identifier: GPL-2.0-only
config MICROBLAZE
	def_bool y
	select ARCH_32BIT_OFF_T
	select ARCH_NO_SWAP
	select ARCH_HAS_DMA_PREP_COHERENT
	select ARCH_HAS_GCOV_PROFILE_ALL
	select ARCH_HAS_SYNC_DMA_FOR_CPU
	select ARCH_HAS_SYNC_DMA_FOR_DEVICE
	select ARCH_MIGHT_HAVE_PC_PARPORT
	select ARCH_WANT_IPC_PARSE_VERSION
	select BUILDTIME_TABLE_SORT
	select TIMER_OF
	select CLONE_BACKWARDS3
	select COMMON_CLK
	select DMA_DIRECT_REMAP
	select GENERIC_ATOMIC64
	select GENERIC_CPU_DEVICES
	select GENERIC_IDLE_POLL_SETUP
	select GENERIC_IRQ_PROBE
	select GENERIC_IRQ_SHOW
	select GENERIC_PCI_IOMAP
	select GENERIC_SCHED_CLOCK
	select HAVE_ARCH_HASH
	select HAVE_ARCH_KGDB
	select HAVE_ARCH_SECCOMP
	select HAVE_DEBUG_KMEMLEAK
	select HAVE_DMA_CONTIGUOUS
	select HAVE_DYNAMIC_FTRACE
	select HAVE_FTRACE_MCOUNT_RECORD
	select HAVE_FUNCTION_GRAPH_TRACER
	select HAVE_FUNCTION_TRACER
	select HAVE_OPROFILE
	select HAVE_PCI
	select IRQ_DOMAIN
	select XILINX_INTC
	select MODULES_USE_ELF_RELA
	select OF
	select OF_EARLY_FLATTREE
	select PCI_DOMAINS_GENERIC if PCI
	select PCI_SYSCALL if PCI
	select TRACING_SUPPORT
	select VIRT_TO_BUS
	select CPU_NO_EFFICIENT_FFS
	select MMU_GATHER_NO_RANGE
	select SPARSE_IRQ
	select SET_FS

# Endianness selection
choice
	prompt "Endianness selection"
	default CPU_LITTLE_ENDIAN
	help
	  microblaze architectures can be configured for either little or
	  big endian formats. Be sure to select the appropriate mode.

config CPU_BIG_ENDIAN
	bool "Big endian"

config CPU_LITTLE_ENDIAN
	bool "Little endian"

endchoice

config ZONE_DMA
	def_bool y

config ARCH_HAS_ILOG2_U32
	def_bool n

config ARCH_HAS_ILOG2_U64
	def_bool n

config GENERIC_HWEIGHT
	def_bool y

config GENERIC_CALIBRATE_DELAY
	def_bool y

config GENERIC_CSUM
	def_bool y

config STACKTRACE_SUPPORT
	def_bool y

config LOCKDEP_SUPPORT
	def_bool y

source "arch/microblaze/Kconfig.platform"

menu "Processor type and features"

source "kernel/Kconfig.hz"

config MMU
	def_bool y

comment "Boot options"

config CMDLINE_BOOL
	bool "Default bootloader kernel arguments"

config CMDLINE
	string "Default kernel command string"
	depends on CMDLINE_BOOL
	default "console=ttyUL0,115200"
	help
	  On some architectures there is currently no way for the boot loader
	  to pass arguments to the kernel. For these architectures, you should
	  supply some command-line options at build time by entering them
	  here.

config CMDLINE_FORCE
	bool "Force default kernel command string"
	depends on CMDLINE_BOOL
	default n
	help
	  Set this to have arguments from the default kernel command string
	  override those passed by the boot loader.

endmenu

menu "Kernel features"

config NR_CPUS
	int
	default "1"

config ADVANCED_OPTIONS
	bool "Prompt for advanced kernel configuration options"
	help
	  This option will enable prompting for a variety of advanced kernel
	  configuration options.  These options can cause the kernel to not
	  work if they are set incorrectly, but can be used to optimize certain
	  aspects of kernel memory management.

	  Unless you know what you are doing, say N here.

comment "Default settings for advanced configuration options are used"
	depends on !ADVANCED_OPTIONS

config HIGHMEM
	bool "High memory support"
<<<<<<< HEAD
	depends on MMU
	select KMAP_LOCAL
=======
>>>>>>> 05cdf457
	help
	  The address space of Microblaze processors is only 4 Gigabytes large
	  and it has to accommodate user address space, kernel address
	  space as well as some memory mapped IO. That means that, if you
	  have a large amount of physical memory and/or IO, not all of the
	  memory can be "permanently mapped" by the kernel. The physical
	  memory that is not permanently mapped is called "high memory".

	  If unsure, say n.

config LOWMEM_SIZE_BOOL
	bool "Set maximum low memory"
	depends on ADVANCED_OPTIONS
	help
	  This option allows you to set the maximum amount of memory which
	  will be used as "low memory", that is, memory which the kernel can
	  access directly, without having to set up a kernel virtual mapping.
	  This can be useful in optimizing the layout of kernel virtual
	  memory.

	  Say N here unless you know what you are doing.

config LOWMEM_SIZE
	hex "Maximum low memory size (in bytes)" if LOWMEM_SIZE_BOOL
	default "0x30000000"

config MANUAL_RESET_VECTOR
	hex "Microblaze reset vector address setup"
	default "0x0"
	help
	  Set this option to have the kernel override the CPU Reset vector.
	  If zero, no change will be made to the MicroBlaze reset vector at
	  address 0x0.
	  If non-zero, a jump instruction to this address, will be written
	  to the reset vector at address 0x0.
	  If you are unsure, set it to default value 0x0.

config KERNEL_START_BOOL
	bool "Set custom kernel base address"
	depends on ADVANCED_OPTIONS
	help
	  This option allows you to set the kernel virtual address at which
	  the kernel will map low memory (the kernel image will be linked at
	  this address).  This can be useful in optimizing the virtual memory
	  layout of the system.

	  Say N here unless you know what you are doing.

config KERNEL_START
	hex "Virtual address of kernel base" if KERNEL_START_BOOL
	default "0xc0000000"

config TASK_SIZE_BOOL
	bool "Set custom user task size"
	depends on ADVANCED_OPTIONS
	help
	  This option allows you to set the amount of virtual address space
	  allocated to user tasks.  This can be useful in optimizing the
	  virtual memory layout of the system.

	  Say N here unless you know what you are doing.

config TASK_SIZE
	hex "Size of user task space" if TASK_SIZE_BOOL
	default "0x80000000"

endmenu

menu "Bus Options"

config PCI_XILINX
	bool "Xilinx PCI host bridge support"
	depends on PCI

endmenu<|MERGE_RESOLUTION|>--- conflicted
+++ resolved
@@ -141,11 +141,7 @@
 
 config HIGHMEM
 	bool "High memory support"
-<<<<<<< HEAD
-	depends on MMU
 	select KMAP_LOCAL
-=======
->>>>>>> 05cdf457
 	help
 	  The address space of Microblaze processors is only 4 Gigabytes large
 	  and it has to accommodate user address space, kernel address
