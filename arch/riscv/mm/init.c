--- conflicted
+++ resolved
@@ -50,13 +50,6 @@
 phys_addr_t phys_ram_base __ro_after_init;
 EXPORT_SYMBOL(phys_ram_base);
 
-<<<<<<< HEAD
-#ifdef CONFIG_XIP_KERNEL
-extern char _xiprom[], _exiprom[], __data_loc;
-#endif
-
-=======
->>>>>>> 754e0b0e
 unsigned long empty_zero_page[PAGE_SIZE / sizeof(unsigned long)]
 							__page_aligned_bss;
 EXPORT_SYMBOL(empty_zero_page);
