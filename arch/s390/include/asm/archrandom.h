/* SPDX-License-Identifier: GPL-2.0 */
/*
 * Kernel interface for the s390 arch_random_* functions
 *
 * Copyright IBM Corp. 2017, 2022
 *
 * Author: Harald Freudenberger <freude@de.ibm.com>
 *
 */

#ifndef _ASM_S390_ARCHRANDOM_H
#define _ASM_S390_ARCHRANDOM_H

#include <linux/static_key.h>
#include <linux/preempt.h>
#include <linux/atomic.h>
#include <asm/cpacf.h>

DECLARE_STATIC_KEY_FALSE(s390_arch_random_available);
extern atomic64_t s390_arch_random_counter;

static inline size_t __must_check arch_get_random_longs(unsigned long *v, size_t max_longs)
{
<<<<<<< HEAD
	return false;
}

static inline bool __must_check arch_get_random_int(unsigned int *v)
{
	return false;
}

static inline bool __must_check arch_get_random_seed_long(unsigned long *v)
{
	if (static_branch_likely(&s390_arch_random_available) &&
	    in_task()) {
		cpacf_trng(NULL, 0, (u8 *)v, sizeof(*v));
		atomic64_add(sizeof(*v), &s390_arch_random_counter);
		return true;
	}
	return false;
=======
	return 0;
>>>>>>> 7f637be4
}

static inline size_t __must_check arch_get_random_seed_longs(unsigned long *v, size_t max_longs)
{
<<<<<<< HEAD
	if (static_branch_likely(&s390_arch_random_available) &&
	    in_task()) {
		cpacf_trng(NULL, 0, (u8 *)v, sizeof(*v));
		atomic64_add(sizeof(*v), &s390_arch_random_counter);
		return true;
=======
	if (static_branch_likely(&s390_arch_random_available)) {
		cpacf_trng(NULL, 0, (u8 *)v, max_longs * sizeof(*v));
		atomic64_add(max_longs * sizeof(*v), &s390_arch_random_counter);
		return max_longs;
>>>>>>> 7f637be4
	}
	return 0;
}

#endif /* _ASM_S390_ARCHRANDOM_H */<|MERGE_RESOLUTION|>--- conflicted
+++ resolved
@@ -21,43 +21,16 @@
 
 static inline size_t __must_check arch_get_random_longs(unsigned long *v, size_t max_longs)
 {
-<<<<<<< HEAD
-	return false;
-}
-
-static inline bool __must_check arch_get_random_int(unsigned int *v)
-{
-	return false;
-}
-
-static inline bool __must_check arch_get_random_seed_long(unsigned long *v)
-{
-	if (static_branch_likely(&s390_arch_random_available) &&
-	    in_task()) {
-		cpacf_trng(NULL, 0, (u8 *)v, sizeof(*v));
-		atomic64_add(sizeof(*v), &s390_arch_random_counter);
-		return true;
-	}
-	return false;
-=======
 	return 0;
->>>>>>> 7f637be4
 }
 
 static inline size_t __must_check arch_get_random_seed_longs(unsigned long *v, size_t max_longs)
 {
-<<<<<<< HEAD
 	if (static_branch_likely(&s390_arch_random_available) &&
 	    in_task()) {
-		cpacf_trng(NULL, 0, (u8 *)v, sizeof(*v));
-		atomic64_add(sizeof(*v), &s390_arch_random_counter);
-		return true;
-=======
-	if (static_branch_likely(&s390_arch_random_available)) {
 		cpacf_trng(NULL, 0, (u8 *)v, max_longs * sizeof(*v));
 		atomic64_add(max_longs * sizeof(*v), &s390_arch_random_counter);
 		return max_longs;
->>>>>>> 7f637be4
 	}
 	return 0;
 }
