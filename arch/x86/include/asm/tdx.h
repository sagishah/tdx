/* SPDX-License-Identifier: GPL-2.0 */
/* Copyright (C) 2021-2022 Intel Corporation */
#ifndef _ASM_X86_TDX_H
#define _ASM_X86_TDX_H

#include <linux/init.h>
#include <linux/bits.h>

#include <asm/errno.h>
#include <asm/ptrace.h>
#include <asm/trapnr.h>
#include <asm/shared/tdx.h>

/*
 * SW-defined error codes.
 *
 * Bits 47:40 == 0xFF indicate Reserved status code class that never used by
 * TDX module.
 */
#define TDX_ERROR			_BITUL(63)
#define TDX_SW_ERROR			(TDX_ERROR | GENMASK_ULL(47, 40))
#define TDX_SEAMCALL_VMFAILINVALID	(TDX_SW_ERROR | _UL(0xFFFF0000))

#define TDX_SEAMCALL_GP			(TDX_SW_ERROR | X86_TRAP_GP)
#define TDX_SEAMCALL_UD			(TDX_SW_ERROR | X86_TRAP_UD)

/*
 * TDX module SEAMCALL leaf function error codes
 */
#define TDX_SUCCESS		0ULL
#define TDX_RND_NO_ENTROPY	0x8000020300000000ULL

#ifndef __ASSEMBLY__

#include <uapi/asm/mce.h>

/*
 * Used by the #VE exception handler to gather the #VE exception
 * info from the TDX module. This is a software only structure
 * and not part of the TDX module/VMM ABI.
 */
struct ve_info {
	u64 exit_reason;
	u64 exit_qual;
	/* Guest Linear (virtual) Address */
	u64 gla;
	/* Guest Physical Address */
	u64 gpa;
	u32 instr_len;
	u32 instr_info;
};

#ifdef CONFIG_INTEL_TDX_GUEST

void __init tdx_early_init(void);
bool tdx_debug_enabled(void);

void tdx_get_ve_info(struct ve_info *ve);

void __init tdx_filter_init(void);

bool tdx_handle_virt_exception(struct pt_regs *regs, struct ve_info *ve);

void tdx_safe_halt(void);

bool tdx_early_handle_ve(struct pt_regs *regs);

int tdx_mcall_get_report0(u8 *reportdata, u8 *tdreport);

u64 tdx_hcall_get_quote(u8 *buf, size_t size);

<<<<<<< HEAD
bool tdx_allowed_port(int port);
=======
int tdx_alloc_event_irq(void);

void tdx_free_event_irq(int);
>>>>>>> 479fce1c

#else

static inline void tdx_early_init(void) { };
static inline void tdx_safe_halt(void) { };
static inline void tdx_filter_init(void) { };

static inline bool tdx_early_handle_ve(struct pt_regs *regs) { return false; }

#endif /* CONFIG_INTEL_TDX_GUEST */

#if defined(CONFIG_KVM_GUEST) && defined(CONFIG_INTEL_TDX_GUEST)
long tdx_kvm_hypercall(unsigned int nr, unsigned long p1, unsigned long p2,
		       unsigned long p3, unsigned long p4);
#else
static inline long tdx_kvm_hypercall(unsigned int nr, unsigned long p1,
				     unsigned long p2, unsigned long p3,
				     unsigned long p4)
{
	return -ENODEV;
}
#endif /* CONFIG_INTEL_TDX_GUEST && CONFIG_KVM_GUEST */

#ifdef CONFIG_INTEL_TDX_HOST
u64 __seamcall(u64 fn, struct tdx_module_args *args);
u64 __seamcall_ret(u64 fn, struct tdx_module_args *args);
u64 __seamcall_saved_ret(u64 fn, struct tdx_module_args *args);
void tdx_init(void);

#include <asm/archrandom.h>

typedef u64 (*sc_func_t)(u64 fn, struct tdx_module_args *args);

static inline u64 sc_retry(sc_func_t func, u64 fn,
			   struct tdx_module_args *args)
{
	int retry = RDRAND_RETRY_LOOPS;
	u64 ret;

	do {
		ret = func(fn, args);
	} while (ret == TDX_RND_NO_ENTROPY && --retry);

	return ret;
}

#define seamcall(_fn, _args)		sc_retry(__seamcall, (_fn), (_args))
#define seamcall_ret(_fn, _args)	sc_retry(__seamcall_ret, (_fn), (_args))
#define seamcall_saved_ret(_fn, _args)	sc_retry(__seamcall_saved_ret, (_fn), (_args))
int tdx_cpu_enable(void);
int tdx_enable(void);
const char *tdx_dump_mce_info(struct mce *m);
#else
static inline void tdx_init(void) { }
static inline int tdx_cpu_enable(void) { return -ENODEV; }
static inline int tdx_enable(void)  { return -ENODEV; }
static inline const char *tdx_dump_mce_info(struct mce *m) { return NULL; }
#endif	/* CONFIG_INTEL_TDX_HOST */

#endif /* !__ASSEMBLY__ */
#endif /* _ASM_X86_TDX_H */<|MERGE_RESOLUTION|>--- conflicted
+++ resolved
@@ -69,13 +69,11 @@
 
 u64 tdx_hcall_get_quote(u8 *buf, size_t size);
 
-<<<<<<< HEAD
 bool tdx_allowed_port(int port);
-=======
+
 int tdx_alloc_event_irq(void);
 
 void tdx_free_event_irq(int);
->>>>>>> 479fce1c
 
 #else
 
