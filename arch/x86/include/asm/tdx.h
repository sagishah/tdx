--- conflicted
+++ resolved
@@ -52,15 +52,13 @@
 
 int tdx_mcall_get_report0(u8 *reportdata, u8 *tdreport);
 
-<<<<<<< HEAD
 bool tdx_enc_status_changed_phys(phys_addr_t start, phys_addr_t end, bool enc);
-=======
+
 u64 tdx_mcall_verify_report(u8 *reportmac);
 
 int tdx_mcall_extend_rtmr(u8 *data, u8 index);
 
 int tdx_hcall_get_quote(void *tdquote, int size);
->>>>>>> f5558caa
 
 #else
 
