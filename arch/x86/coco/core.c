--- conflicted
+++ resolved
@@ -16,9 +16,18 @@
 enum cc_vendor cc_vendor __ro_after_init;
 static u64 cc_mask __ro_after_init;
 
-<<<<<<< HEAD
 /* Status of CC filter, enabled by default */
 static bool cc_filter_status = true;
+
+unsigned int x86_cc_attr_override = -1;
+
+static int __init x86_cc_attr_override_setup(char *arg)
+{
+       get_option(&arg, &x86_cc_attr_override);
+
+       return 1;
+}
+__setup("x86_cc_attr_override=", x86_cc_attr_override_setup);
 
 /* Command line parser to disable CC filter */
 static int __init setup_noccfilter(char *str)
@@ -37,18 +46,6 @@
 {
 	return cc_filter_status;
 }
-=======
-unsigned int x86_cc_attr_override = -1;
-
-static int __init x86_cc_attr_override_setup(char *arg)
-{
-       get_option(&arg, &x86_cc_attr_override);
-
-       return 1;
-}
-__setup("x86_cc_attr_override=", x86_cc_attr_override_setup);
-
->>>>>>> 031127dc
 
 static bool intel_cc_platform_has(enum cc_attr attr)
 {
