// SPDX-License-Identifier: GPL-2.0-only
/*
 * Confidential Computing Platform Capability checks
 *
 * Copyright (C) 2021 Advanced Micro Devices, Inc.
 * Copyright (C) 2024 Jason A. Donenfeld <Jason@zx2c4.com>. All Rights Reserved.
 *
 * Author: Tom Lendacky <thomas.lendacky@amd.com>
 */

#include <linux/export.h>
#include <linux/cc_platform.h>
#include <linux/string.h>
#include <linux/random.h>

#include <asm/archrandom.h>
#include <asm/coco.h>
#include <asm/processor.h>

enum cc_vendor cc_vendor __ro_after_init = CC_VENDOR_NONE;
u64 cc_mask __ro_after_init;

static struct cc_attr_flags {
	__u64 host_sev_snp	: 1,
	      __resv		: 63;
} cc_flags;

<<<<<<< HEAD
/* Status of CC filter, enabled by default */
static bool cc_filter_status = true;

/* Command line parser to disable CC filter */
static int __init setup_noccfilter(char *str)
{
	cc_filter_status = false;
	return 1;
}
__setup("noccfilter", setup_noccfilter);

void cc_set_filter_status(bool status)
{
	cc_filter_status = status;
}

bool cc_filter_enabled(void)
{
	return cc_filter_status;
}
=======
unsigned int x86_cc_attr_override = -1;

static int __init x86_cc_attr_override_setup(char *arg)
{
       get_option(&arg, &x86_cc_attr_override);

       return 1;
}
__setup("x86_cc_attr_override=", x86_cc_attr_override_setup);
>>>>>>> 33cace7a

static bool noinstr intel_cc_platform_has(enum cc_attr attr)
{
	switch (attr) {
	case CC_ATTR_GUEST_UNROLL_STRING_IO:
	case CC_ATTR_HOTPLUG_DISABLED:
	case CC_ATTR_GUEST_MEM_ENCRYPT:
	case CC_ATTR_MEM_ENCRYPT:
		return true;
	case CC_ATTR_GUEST_DEVICE_FILTER:
		return cc_filter_status;
	default:
		return false;
	}
}

/*
 * Handle the SEV-SNP vTOM case where sme_me_mask is zero, and
 * the other levels of SME/SEV functionality, including C-bit
 * based SEV-SNP, are not enabled.
 */
static __maybe_unused __always_inline bool amd_cc_platform_vtom(enum cc_attr attr)
{
	switch (attr) {
	case CC_ATTR_GUEST_MEM_ENCRYPT:
	case CC_ATTR_MEM_ENCRYPT:
		return true;
	default:
		return false;
	}
}

/*
 * SME and SEV are very similar but they are not the same, so there are
 * times that the kernel will need to distinguish between SME and SEV. The
 * cc_platform_has() function is used for this.  When a distinction isn't
 * needed, the CC_ATTR_MEM_ENCRYPT attribute can be used.
 *
 * The trampoline code is a good example for this requirement.  Before
 * paging is activated, SME will access all memory as decrypted, but SEV
 * will access all memory as encrypted.  So, when APs are being brought
 * up under SME the trampoline area cannot be encrypted, whereas under SEV
 * the trampoline area must be encrypted.
 */

static bool noinstr amd_cc_platform_has(enum cc_attr attr)
{
#ifdef CONFIG_AMD_MEM_ENCRYPT

	if (sev_status & MSR_AMD64_SNP_VTOM)
		return amd_cc_platform_vtom(attr);

	switch (attr) {
	case CC_ATTR_MEM_ENCRYPT:
		return sme_me_mask;

	case CC_ATTR_HOST_MEM_ENCRYPT:
		return sme_me_mask && !(sev_status & MSR_AMD64_SEV_ENABLED);

	case CC_ATTR_GUEST_MEM_ENCRYPT:
		return sev_status & MSR_AMD64_SEV_ENABLED;

	case CC_ATTR_GUEST_STATE_ENCRYPT:
		return sev_status & MSR_AMD64_SEV_ES_ENABLED;

	/*
	 * With SEV, the rep string I/O instructions need to be unrolled
	 * but SEV-ES supports them through the #VC handler.
	 */
	case CC_ATTR_GUEST_UNROLL_STRING_IO:
		return (sev_status & MSR_AMD64_SEV_ENABLED) &&
			!(sev_status & MSR_AMD64_SEV_ES_ENABLED);

	case CC_ATTR_GUEST_SEV_SNP:
		return sev_status & MSR_AMD64_SEV_SNP_ENABLED;

	case CC_ATTR_HOST_SEV_SNP:
		return cc_flags.host_sev_snp;

	default:
		return false;
	}
#else
	return false;
#endif
}

bool noinstr cc_platform_has(enum cc_attr attr)
{
	if (attr == x86_cc_attr_override)
		return false;

	switch (cc_vendor) {
	case CC_VENDOR_AMD:
		return amd_cc_platform_has(attr);
	case CC_VENDOR_INTEL:
		return intel_cc_platform_has(attr);
	default:
		return false;
	}
}
EXPORT_SYMBOL_GPL(cc_platform_has);

u64 cc_mkenc(u64 val)
{
	/*
	 * Both AMD and Intel use a bit in the page table to indicate
	 * encryption status of the page.
	 *
	 * - for AMD, bit *set* means the page is encrypted
	 * - for AMD with vTOM and for Intel, *clear* means encrypted
	 */
	switch (cc_vendor) {
	case CC_VENDOR_AMD:
		if (sev_status & MSR_AMD64_SNP_VTOM)
			return val & ~cc_mask;
		else
			return val | cc_mask;
	case CC_VENDOR_INTEL:
		return val & ~cc_mask;
	default:
		return val;
	}
}

u64 cc_mkdec(u64 val)
{
	/* See comment in cc_mkenc() */
	switch (cc_vendor) {
	case CC_VENDOR_AMD:
		if (sev_status & MSR_AMD64_SNP_VTOM)
			return val | cc_mask;
		else
			return val & ~cc_mask;
	case CC_VENDOR_INTEL:
		return val | cc_mask;
	default:
		return val;
	}
}
EXPORT_SYMBOL_GPL(cc_mkdec);

static void amd_cc_platform_clear(enum cc_attr attr)
{
	switch (attr) {
	case CC_ATTR_HOST_SEV_SNP:
		cc_flags.host_sev_snp = 0;
		break;
	default:
		break;
	}
}

void cc_platform_clear(enum cc_attr attr)
{
	switch (cc_vendor) {
	case CC_VENDOR_AMD:
		amd_cc_platform_clear(attr);
		break;
	default:
		break;
	}
}

static void amd_cc_platform_set(enum cc_attr attr)
{
	switch (attr) {
	case CC_ATTR_HOST_SEV_SNP:
		cc_flags.host_sev_snp = 1;
		break;
	default:
		break;
	}
}

void cc_platform_set(enum cc_attr attr)
{
	switch (cc_vendor) {
	case CC_VENDOR_AMD:
		amd_cc_platform_set(attr);
		break;
	default:
		break;
	}
}

__init void cc_random_init(void)
{
	/*
	 * The seed is 32 bytes (in units of longs), which is 256 bits, which
	 * is the security level that the RNG is targeting.
	 */
	unsigned long rng_seed[32 / sizeof(long)];
	size_t i, longs;

	if (!cc_platform_has(CC_ATTR_GUEST_MEM_ENCRYPT))
		return;

	/*
	 * Since the CoCo threat model includes the host, the only reliable
	 * source of entropy that can be neither observed nor manipulated is
	 * RDRAND. Usually, RDRAND failure is considered tolerable, but since
	 * CoCo guests have no other unobservable source of entropy, it's
	 * important to at least ensure the RNG gets some initial random seeds.
	 */
	for (i = 0; i < ARRAY_SIZE(rng_seed); i += longs) {
		longs = arch_get_random_longs(&rng_seed[i], ARRAY_SIZE(rng_seed) - i);

		/*
		 * A zero return value means that the guest doesn't have RDRAND
		 * or the CPU is physically broken, and in both cases that
		 * means most crypto inside of the CoCo instance will be
		 * broken, defeating the purpose of CoCo in the first place. So
		 * just panic here because it's absolutely unsafe to continue
		 * executing.
		 */
		if (longs == 0)
			panic("RDRAND is defective.");
	}
	add_device_randomness(rng_seed, sizeof(rng_seed));
	memzero_explicit(rng_seed, sizeof(rng_seed));
}<|MERGE_RESOLUTION|>--- conflicted
+++ resolved
@@ -25,10 +25,11 @@
 	      __resv		: 63;
 } cc_flags;
 
-<<<<<<< HEAD
 /* Status of CC filter, enabled by default */
 static bool cc_filter_status = true;
 
+unsigned int x86_cc_attr_override = -1;
+
 /* Command line parser to disable CC filter */
 static int __init setup_noccfilter(char *str)
 {
@@ -46,8 +47,6 @@
 {
 	return cc_filter_status;
 }
-=======
-unsigned int x86_cc_attr_override = -1;
 
 static int __init x86_cc_attr_override_setup(char *arg)
 {
@@ -56,7 +55,6 @@
        return 1;
 }
 __setup("x86_cc_attr_override=", x86_cc_attr_override_setup);
->>>>>>> 33cace7a
 
 static bool noinstr intel_cc_platform_has(enum cc_attr attr)
 {
