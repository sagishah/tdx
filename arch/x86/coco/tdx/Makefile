# SPDX-License-Identifier: GPL-2.0

<<<<<<< HEAD
obj-y += tdx.o tdx-shared.o tdcall.o filter.o
=======
obj-y += tdx.o tdx-shared.o tdcall.o tdx-tests.o
>>>>>>> a6e1b73f
<|MERGE_RESOLUTION|>--- conflicted
+++ resolved
@@ -1,7 +1,3 @@
 # SPDX-License-Identifier: GPL-2.0
 
-<<<<<<< HEAD
-obj-y += tdx.o tdx-shared.o tdcall.o filter.o
-=======
-obj-y += tdx.o tdx-shared.o tdcall.o tdx-tests.o
->>>>>>> a6e1b73f
+obj-y += tdx.o tdx-shared.o tdcall.o filter.o tdx-tests.o