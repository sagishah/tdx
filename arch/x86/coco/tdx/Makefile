# SPDX-License-Identifier: GPL-2.0

<<<<<<< HEAD
obj-y += tdx.o tdx-shared.o tdcall.o filter.o
=======
CFLAGS_tdx.o   += -fno-stack-protector
obj-y += tdx.o tdx-shared.o tdcall.o tdx-tests.o
>>>>>>> 60be715f
<|MERGE_RESOLUTION|>--- conflicted
+++ resolved
@@ -1,8 +1,4 @@
 # SPDX-License-Identifier: GPL-2.0
 
-<<<<<<< HEAD
-obj-y += tdx.o tdx-shared.o tdcall.o filter.o
-=======
-CFLAGS_tdx.o   += -fno-stack-protector
-obj-y += tdx.o tdx-shared.o tdcall.o tdx-tests.o
->>>>>>> 60be715f
+obj-y += tdx.o tdx-shared.o tdcall.o filter.o tdx-tests.o
+CFLAGS_tdx.o   += -fno-stack-protector