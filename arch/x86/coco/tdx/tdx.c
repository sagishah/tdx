--- conflicted
+++ resolved
@@ -45,10 +45,9 @@
 
 #define TDREPORT_SUBTYPE_0	0
 
-<<<<<<< HEAD
 /* Caches TD Attributes from TDG.VP.INFO TDCALL */
 static u64 td_attr;
-=======
+
 /* Traced version of __tdx_hypercall */
 static u64 __trace_tdx_hypercall(struct tdx_module_args *args)
 {
@@ -77,7 +76,6 @@
 
 	return err;
 }
->>>>>>> 01821bc1
 
 /* Called from __tdx_hypercall() for unrecoverable failure */
 noinstr void __noreturn __tdx_hypercall_failed(void)
