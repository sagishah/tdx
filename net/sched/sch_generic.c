--- conflicted
+++ resolved
@@ -65,7 +65,7 @@
 			skb = __skb_dequeue(&q->skb_bad_txq);
 			if (qdisc_is_percpu_stats(q)) {
 				qdisc_qstats_cpu_backlog_dec(q, skb);
-				qdisc_qstats_atomic_qlen_dec(q);
+				qdisc_qstats_cpu_qlen_dec(q);
 			} else {
 				qdisc_qstats_backlog_dec(q, skb);
 				q->q.qlen--;
@@ -105,7 +105,7 @@
 
 	if (qdisc_is_percpu_stats(q)) {
 		qdisc_qstats_cpu_backlog_inc(q, skb);
-		qdisc_qstats_atomic_qlen_inc(q);
+		qdisc_qstats_cpu_qlen_inc(q);
 	} else {
 		qdisc_qstats_backlog_inc(q, skb);
 		q->q.qlen++;
@@ -129,11 +129,6 @@
 
 		__skb_queue_tail(&q->gso_skb, skb);
 
-<<<<<<< HEAD
-		qdisc_qstats_cpu_requeues_inc(q);
-		qdisc_qstats_cpu_backlog_inc(q, skb);
-		qdisc_qstats_atomic_qlen_inc(q);
-=======
 		/* it's still part of the queue */
 		if (qdisc_is_percpu_stats(q)) {
 			qdisc_qstats_cpu_requeues_inc(q);
@@ -144,7 +139,6 @@
 			qdisc_qstats_backlog_inc(q, skb);
 			q->q.qlen++;
 		}
->>>>>>> 0ecfebd2
 
 		skb = next;
 	}
@@ -239,7 +233,7 @@
 			skb = __skb_dequeue(&q->gso_skb);
 			if (qdisc_is_percpu_stats(q)) {
 				qdisc_qstats_cpu_backlog_dec(q, skb);
-				qdisc_qstats_atomic_qlen_dec(q);
+				qdisc_qstats_cpu_qlen_dec(q);
 			} else {
 				qdisc_qstats_backlog_dec(q, skb);
 				q->q.qlen--;
@@ -633,15 +627,7 @@
 	if (unlikely(err))
 		return qdisc_drop_cpu(skb, qdisc, to_free);
 
-<<<<<<< HEAD
-	qdisc_qstats_atomic_qlen_inc(qdisc);
-	/* Note: skb can not be used after skb_array_produce(),
-	 * so we better not use qdisc_qstats_cpu_backlog_inc()
-	 */
-	this_cpu_add(qdisc->cpu_qstats->backlog, pkt_len);
-=======
 	qdisc_update_stats_at_enqueue(qdisc, pkt_len);
->>>>>>> 0ecfebd2
 	return NET_XMIT_SUCCESS;
 }
 
@@ -660,15 +646,9 @@
 		skb = __skb_array_consume(q);
 	}
 	if (likely(skb)) {
-<<<<<<< HEAD
-		qdisc_qstats_cpu_backlog_dec(qdisc, skb);
-		qdisc_bstats_cpu_update(qdisc, skb);
-		qdisc_qstats_atomic_qlen_dec(qdisc);
-=======
 		qdisc_update_stats_at_dequeue(qdisc, skb);
 	} else {
 		qdisc->empty = true;
->>>>>>> 0ecfebd2
 	}
 
 	return skb;
@@ -712,6 +692,7 @@
 		struct gnet_stats_queue *q = per_cpu_ptr(qdisc->cpu_qstats, i);
 
 		q->backlog = 0;
+		q->qlen = 0;
 	}
 }
 
