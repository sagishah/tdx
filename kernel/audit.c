/* audit.c -- Auditing support
 * Gateway between the kernel (e.g., selinux) and the user-space audit daemon.
 * System-call specific features have moved to auditsc.c
 *
 * Copyright 2003-2007 Red Hat Inc., Durham, North Carolina.
 * All Rights Reserved.
 *
 * This program is free software; you can redistribute it and/or modify
 * it under the terms of the GNU General Public License as published by
 * the Free Software Foundation; either version 2 of the License, or
 * (at your option) any later version.
 *
 * This program is distributed in the hope that it will be useful,
 * but WITHOUT ANY WARRANTY; without even the implied warranty of
 * MERCHANTABILITY or FITNESS FOR A PARTICULAR PURPOSE.  See the
 * GNU General Public License for more details.
 *
 * You should have received a copy of the GNU General Public License
 * along with this program; if not, write to the Free Software
 * Foundation, Inc., 59 Temple Place, Suite 330, Boston, MA  02111-1307  USA
 *
 * Written by Rickard E. (Rik) Faith <faith@redhat.com>
 *
 * Goals: 1) Integrate fully with Security Modules.
 *	  2) Minimal run-time overhead:
 *	     a) Minimal when syscall auditing is disabled (audit_enable=0).
 *	     b) Small when syscall auditing is enabled and no audit record
 *		is generated (defer as much work as possible to record
 *		generation time):
 *		i) context is allocated,
 *		ii) names from getname are stored without a copy, and
 *		iii) inode information stored from path_lookup.
 *	  3) Ability to disable syscall auditing at boot time (audit=0).
 *	  4) Usable by other parts of the kernel (if audit_log* is called,
 *	     then a syscall record will be generated automatically for the
 *	     current syscall).
 *	  5) Netlink interface to user-space.
 *	  6) Support low-overhead kernel-based filtering to minimize the
 *	     information that must be passed to user-space.
 *
 * Example user-space utilities: http://people.redhat.com/sgrubb/audit/
 */

#define pr_fmt(fmt) KBUILD_MODNAME ": " fmt

#include <linux/init.h>
#include <asm/types.h>
#include <linux/atomic.h>
#include <linux/mm.h>
#include <linux/export.h>
#include <linux/slab.h>
#include <linux/err.h>
#include <linux/kthread.h>
#include <linux/kernel.h>
#include <linux/syscalls.h>

#include <linux/audit.h>

#include <net/sock.h>
#include <net/netlink.h>
#include <linux/skbuff.h>
#ifdef CONFIG_SECURITY
#include <linux/security.h>
#endif
#include <linux/freezer.h>
#include <linux/tty.h>
#include <linux/pid_namespace.h>
#include <net/netns/generic.h>

#include "audit.h"

/* No auditing will take place until audit_initialized == AUDIT_INITIALIZED.
 * (Initialization happens after skb_init is called.) */
#define AUDIT_DISABLED		-1
#define AUDIT_UNINITIALIZED	0
#define AUDIT_INITIALIZED	1
static int	audit_initialized;

#define AUDIT_OFF	0
#define AUDIT_ON	1
#define AUDIT_LOCKED	2
u32		audit_enabled;
u32		audit_ever_enabled;

EXPORT_SYMBOL_GPL(audit_enabled);

/* Default state when kernel boots without any parameters. */
static u32	audit_default;

/* If auditing cannot proceed, audit_failure selects what happens. */
static u32	audit_failure = AUDIT_FAIL_PRINTK;

/*
 * If audit records are to be written to the netlink socket, audit_pid
 * contains the pid of the auditd process and audit_nlk_portid contains
 * the portid to use to send netlink messages to that process.
 */
int		audit_pid;
static __u32	audit_nlk_portid;

/* If audit_rate_limit is non-zero, limit the rate of sending audit records
 * to that number per second.  This prevents DoS attacks, but results in
 * audit records being dropped. */
static u32	audit_rate_limit;

/* Number of outstanding audit_buffers allowed.
 * When set to zero, this means unlimited. */
static u32	audit_backlog_limit = 64;
#define AUDIT_BACKLOG_WAIT_TIME (60 * HZ)
static u32	audit_backlog_wait_time = AUDIT_BACKLOG_WAIT_TIME;
static u32	audit_backlog_wait_overflow = 0;

/* The identity of the user shutting down the audit system. */
kuid_t		audit_sig_uid = INVALID_UID;
pid_t		audit_sig_pid = -1;
u32		audit_sig_sid = 0;

/* Records can be lost in several ways:
   0) [suppressed in audit_alloc]
   1) out of memory in audit_log_start [kmalloc of struct audit_buffer]
   2) out of memory in audit_log_move [alloc_skb]
   3) suppressed due to audit_rate_limit
   4) suppressed due to audit_backlog_limit
*/
static atomic_t    audit_lost = ATOMIC_INIT(0);

/* The netlink socket. */
static struct sock *audit_sock;
int audit_net_id;

/* Hash for inode-based rules */
struct list_head audit_inode_hash[AUDIT_INODE_BUCKETS];

/* The audit_freelist is a list of pre-allocated audit buffers (if more
 * than AUDIT_MAXFREE are in use, the audit buffer is freed instead of
 * being placed on the freelist). */
static DEFINE_SPINLOCK(audit_freelist_lock);
static int	   audit_freelist_count;
static LIST_HEAD(audit_freelist);

static struct sk_buff_head audit_skb_queue;
/* queue of skbs to send to auditd when/if it comes back */
static struct sk_buff_head audit_skb_hold_queue;
static struct task_struct *kauditd_task;
static DECLARE_WAIT_QUEUE_HEAD(kauditd_wait);
static DECLARE_WAIT_QUEUE_HEAD(audit_backlog_wait);

static struct audit_features af = {.vers = AUDIT_FEATURE_VERSION,
				   .mask = -1,
				   .features = 0,
				   .lock = 0,};

static char *audit_feature_names[2] = {
	"only_unset_loginuid",
	"loginuid_immutable",
};


/* Serialize requests from userspace. */
DEFINE_MUTEX(audit_cmd_mutex);

/* AUDIT_BUFSIZ is the size of the temporary buffer used for formatting
 * audit records.  Since printk uses a 1024 byte buffer, this buffer
 * should be at least that large. */
#define AUDIT_BUFSIZ 1024

/* AUDIT_MAXFREE is the number of empty audit_buffers we keep on the
 * audit_freelist.  Doing so eliminates many kmalloc/kfree calls. */
#define AUDIT_MAXFREE  (2*NR_CPUS)

/* The audit_buffer is used when formatting an audit record.  The caller
 * locks briefly to get the record off the freelist or to allocate the
 * buffer, and locks briefly to send the buffer to the netlink layer or
 * to place it on a transmit queue.  Multiple audit_buffers can be in
 * use simultaneously. */
struct audit_buffer {
	struct list_head     list;
	struct sk_buff       *skb;	/* formatted skb ready to send */
	struct audit_context *ctx;	/* NULL or associated context */
	gfp_t		     gfp_mask;
};

struct audit_reply {
	__u32 portid;
	struct net *net;
	struct sk_buff *skb;
};

static void audit_set_portid(struct audit_buffer *ab, __u32 portid)
{
	if (ab) {
		struct nlmsghdr *nlh = nlmsg_hdr(ab->skb);
		nlh->nlmsg_pid = portid;
	}
}

void audit_panic(const char *message)
{
	switch (audit_failure) {
	case AUDIT_FAIL_SILENT:
		break;
	case AUDIT_FAIL_PRINTK:
		if (printk_ratelimit())
			pr_err("%s\n", message);
		break;
	case AUDIT_FAIL_PANIC:
		/* test audit_pid since printk is always losey, why bother? */
		if (audit_pid)
			panic("audit: %s\n", message);
		break;
	}
}

static inline int audit_rate_check(void)
{
	static unsigned long	last_check = 0;
	static int		messages   = 0;
	static DEFINE_SPINLOCK(lock);
	unsigned long		flags;
	unsigned long		now;
	unsigned long		elapsed;
	int			retval	   = 0;

	if (!audit_rate_limit) return 1;

	spin_lock_irqsave(&lock, flags);
	if (++messages < audit_rate_limit) {
		retval = 1;
	} else {
		now     = jiffies;
		elapsed = now - last_check;
		if (elapsed > HZ) {
			last_check = now;
			messages   = 0;
			retval     = 1;
		}
	}
	spin_unlock_irqrestore(&lock, flags);

	return retval;
}

/**
 * audit_log_lost - conditionally log lost audit message event
 * @message: the message stating reason for lost audit message
 *
 * Emit at least 1 message per second, even if audit_rate_check is
 * throttling.
 * Always increment the lost messages counter.
*/
void audit_log_lost(const char *message)
{
	static unsigned long	last_msg = 0;
	static DEFINE_SPINLOCK(lock);
	unsigned long		flags;
	unsigned long		now;
	int			print;

	atomic_inc(&audit_lost);

	print = (audit_failure == AUDIT_FAIL_PANIC || !audit_rate_limit);

	if (!print) {
		spin_lock_irqsave(&lock, flags);
		now = jiffies;
		if (now - last_msg > HZ) {
			print = 1;
			last_msg = now;
		}
		spin_unlock_irqrestore(&lock, flags);
	}

	if (print) {
		if (printk_ratelimit())
			pr_warn("audit_lost=%u audit_rate_limit=%u audit_backlog_limit=%u\n",
				atomic_read(&audit_lost),
				audit_rate_limit,
				audit_backlog_limit);
		audit_panic(message);
	}
}

static int audit_log_config_change(char *function_name, u32 new, u32 old,
				   int allow_changes)
{
	struct audit_buffer *ab;
	int rc = 0;

	ab = audit_log_start(NULL, GFP_KERNEL, AUDIT_CONFIG_CHANGE);
	if (unlikely(!ab))
		return rc;
	audit_log_format(ab, "%s=%u old=%u", function_name, new, old);
	audit_log_session_info(ab);
	rc = audit_log_task_context(ab);
	if (rc)
		allow_changes = 0; /* Something weird, deny request */
	audit_log_format(ab, " res=%d", allow_changes);
	audit_log_end(ab);
	return rc;
}

static int audit_do_config_change(char *function_name, u32 *to_change, u32 new)
{
	int allow_changes, rc = 0;
	u32 old = *to_change;

	/* check if we are locked */
	if (audit_enabled == AUDIT_LOCKED)
		allow_changes = 0;
	else
		allow_changes = 1;

	if (audit_enabled != AUDIT_OFF) {
		rc = audit_log_config_change(function_name, new, old, allow_changes);
		if (rc)
			allow_changes = 0;
	}

	/* If we are allowed, make the change */
	if (allow_changes == 1)
		*to_change = new;
	/* Not allowed, update reason */
	else if (rc == 0)
		rc = -EPERM;
	return rc;
}

static int audit_set_rate_limit(u32 limit)
{
	return audit_do_config_change("audit_rate_limit", &audit_rate_limit, limit);
}

static int audit_set_backlog_limit(u32 limit)
{
	return audit_do_config_change("audit_backlog_limit", &audit_backlog_limit, limit);
}

static int audit_set_backlog_wait_time(u32 timeout)
{
	return audit_do_config_change("audit_backlog_wait_time",
				      &audit_backlog_wait_time, timeout);
}

static int audit_set_enabled(u32 state)
{
	int rc;
	if (state < AUDIT_OFF || state > AUDIT_LOCKED)
		return -EINVAL;

	rc =  audit_do_config_change("audit_enabled", &audit_enabled, state);
	if (!rc)
		audit_ever_enabled |= !!state;

	return rc;
}

static int audit_set_failure(u32 state)
{
	if (state != AUDIT_FAIL_SILENT
	    && state != AUDIT_FAIL_PRINTK
	    && state != AUDIT_FAIL_PANIC)
		return -EINVAL;

	return audit_do_config_change("audit_failure", &audit_failure, state);
}

/*
 * Queue skbs to be sent to auditd when/if it comes back.  These skbs should
 * already have been sent via prink/syslog and so if these messages are dropped
 * it is not a huge concern since we already passed the audit_log_lost()
 * notification and stuff.  This is just nice to get audit messages during
 * boot before auditd is running or messages generated while auditd is stopped.
 * This only holds messages is audit_default is set, aka booting with audit=1
 * or building your kernel that way.
 */
static void audit_hold_skb(struct sk_buff *skb)
{
	if (audit_default &&
	    (!audit_backlog_limit ||
	     skb_queue_len(&audit_skb_hold_queue) < audit_backlog_limit))
		skb_queue_tail(&audit_skb_hold_queue, skb);
	else
		kfree_skb(skb);
}

/*
 * For one reason or another this nlh isn't getting delivered to the userspace
 * audit daemon, just send it to printk.
 */
static void audit_printk_skb(struct sk_buff *skb)
{
	struct nlmsghdr *nlh = nlmsg_hdr(skb);
	char *data = nlmsg_data(nlh);

	if (nlh->nlmsg_type != AUDIT_EOE) {
		if (printk_ratelimit())
			pr_notice("type=%d %s\n", nlh->nlmsg_type, data);
		else
			audit_log_lost("printk limit exceeded");
	}

	audit_hold_skb(skb);
}

static void kauditd_send_skb(struct sk_buff *skb)
{
	int err;
	/* take a reference in case we can't send it and we want to hold it */
	skb_get(skb);
	err = netlink_unicast(audit_sock, skb, audit_nlk_portid, 0);
	if (err < 0) {
		BUG_ON(err != -ECONNREFUSED); /* Shouldn't happen */
		if (audit_pid) {
			pr_err("*NO* daemon at audit_pid=%d\n", audit_pid);
			audit_log_lost("auditd disappeared");
			audit_pid = 0;
			audit_sock = NULL;
		}
		/* we might get lucky and get this in the next auditd */
		audit_hold_skb(skb);
	} else
		/* drop the extra reference if sent ok */
		consume_skb(skb);
}

/*
 * flush_hold_queue - empty the hold queue if auditd appears
 *
 * If auditd just started, drain the queue of messages already
 * sent to syslog/printk.  Remember loss here is ok.  We already
 * called audit_log_lost() if it didn't go out normally.  so the
 * race between the skb_dequeue and the next check for audit_pid
 * doesn't matter.
 *
 * If you ever find kauditd to be too slow we can get a perf win
 * by doing our own locking and keeping better track if there
 * are messages in this queue.  I don't see the need now, but
 * in 5 years when I want to play with this again I'll see this
 * note and still have no friggin idea what i'm thinking today.
 */
static void flush_hold_queue(void)
{
	struct sk_buff *skb;

	if (!audit_default || !audit_pid)
		return;

	skb = skb_dequeue(&audit_skb_hold_queue);
	if (likely(!skb))
		return;

	while (skb && audit_pid) {
		kauditd_send_skb(skb);
		skb = skb_dequeue(&audit_skb_hold_queue);
	}

	/*
	 * if auditd just disappeared but we
	 * dequeued an skb we need to drop ref
	 */
	if (skb)
		consume_skb(skb);
}

static int kauditd_thread(void *dummy)
{
	set_freezable();
	while (!kthread_should_stop()) {
		struct sk_buff *skb;
		DECLARE_WAITQUEUE(wait, current);

		flush_hold_queue();

		skb = skb_dequeue(&audit_skb_queue);

		if (skb) {
			if (skb_queue_len(&audit_skb_queue) <= audit_backlog_limit)
				wake_up(&audit_backlog_wait);
			if (audit_pid)
				kauditd_send_skb(skb);
			else
				audit_printk_skb(skb);
			continue;
		}
		set_current_state(TASK_INTERRUPTIBLE);
		add_wait_queue(&kauditd_wait, &wait);

		if (!skb_queue_len(&audit_skb_queue)) {
			try_to_freeze();
			schedule();
		}

		__set_current_state(TASK_RUNNING);
		remove_wait_queue(&kauditd_wait, &wait);
	}
	return 0;
}

int audit_send_list(void *_dest)
{
	struct audit_netlink_list *dest = _dest;
	struct sk_buff *skb;
	struct net *net = dest->net;
	struct audit_net *aunet = net_generic(net, audit_net_id);

	/* wait for parent to finish and send an ACK */
	mutex_lock(&audit_cmd_mutex);
	mutex_unlock(&audit_cmd_mutex);

	while ((skb = __skb_dequeue(&dest->q)) != NULL)
		netlink_unicast(aunet->nlsk, skb, dest->portid, 0);

	put_net(net);
	kfree(dest);

	return 0;
}

struct sk_buff *audit_make_reply(__u32 portid, int seq, int type, int done,
				 int multi, const void *payload, int size)
{
	struct sk_buff	*skb;
	struct nlmsghdr	*nlh;
	void		*data;
	int		flags = multi ? NLM_F_MULTI : 0;
	int		t     = done  ? NLMSG_DONE  : type;

	skb = nlmsg_new(size, GFP_KERNEL);
	if (!skb)
		return NULL;

	nlh	= nlmsg_put(skb, portid, seq, t, size, flags);
	if (!nlh)
		goto out_kfree_skb;
	data = nlmsg_data(nlh);
	memcpy(data, payload, size);
	return skb;

out_kfree_skb:
	kfree_skb(skb);
	return NULL;
}

static int audit_send_reply_thread(void *arg)
{
	struct audit_reply *reply = (struct audit_reply *)arg;
	struct net *net = reply->net;
	struct audit_net *aunet = net_generic(net, audit_net_id);

	mutex_lock(&audit_cmd_mutex);
	mutex_unlock(&audit_cmd_mutex);

	/* Ignore failure. It'll only happen if the sender goes away,
	   because our timeout is set to infinite. */
	netlink_unicast(aunet->nlsk , reply->skb, reply->portid, 0);
	put_net(net);
	kfree(reply);
	return 0;
}
/**
 * audit_send_reply - send an audit reply message via netlink
 * @request_skb: skb of request we are replying to (used to target the reply)
 * @seq: sequence number
 * @type: audit message type
 * @done: done (last) flag
 * @multi: multi-part message flag
 * @payload: payload data
 * @size: payload size
 *
 * Allocates an skb, builds the netlink message, and sends it to the port id.
 * No failure notifications.
 */
static void audit_send_reply(struct sk_buff *request_skb, int seq, int type, int done,
			     int multi, const void *payload, int size)
{
	u32 portid = NETLINK_CB(request_skb).portid;
	struct net *net = sock_net(NETLINK_CB(request_skb).sk);
	struct sk_buff *skb;
	struct task_struct *tsk;
	struct audit_reply *reply = kmalloc(sizeof(struct audit_reply),
					    GFP_KERNEL);

	if (!reply)
		return;

	skb = audit_make_reply(portid, seq, type, done, multi, payload, size);
	if (!skb)
		goto out;

	reply->net = get_net(net);
	reply->portid = portid;
	reply->skb = skb;

	tsk = kthread_run(audit_send_reply_thread, reply, "audit_send_reply");
	if (!IS_ERR(tsk))
		return;
	kfree_skb(skb);
out:
	kfree(reply);
}

/*
 * Check for appropriate CAP_AUDIT_ capabilities on incoming audit
 * control messages.
 */
static int audit_netlink_ok(struct sk_buff *skb, u16 msg_type)
{
	int err = 0;

	/* Only support initial user namespace for now. */
	/*
	 * We return ECONNREFUSED because it tricks userspace into thinking
	 * that audit was not configured into the kernel.  Lots of users
	 * configure their PAM stack (because that's what the distro does)
	 * to reject login if unable to send messages to audit.  If we return
	 * ECONNREFUSED the PAM stack thinks the kernel does not have audit
	 * configured in and will let login proceed.  If we return EPERM
	 * userspace will reject all logins.  This should be removed when we
	 * support non init namespaces!!
	 */
	if (current_user_ns() != &init_user_ns)
		return -ECONNREFUSED;

	switch (msg_type) {
	case AUDIT_LIST:
	case AUDIT_ADD:
	case AUDIT_DEL:
		return -EOPNOTSUPP;
	case AUDIT_GET:
	case AUDIT_SET:
	case AUDIT_GET_FEATURE:
	case AUDIT_SET_FEATURE:
	case AUDIT_LIST_RULES:
	case AUDIT_ADD_RULE:
	case AUDIT_DEL_RULE:
	case AUDIT_SIGNAL_INFO:
	case AUDIT_TTY_GET:
	case AUDIT_TTY_SET:
	case AUDIT_TRIM:
	case AUDIT_MAKE_EQUIV:
		/* Only support auditd and auditctl in initial pid namespace
		 * for now. */
		if ((task_active_pid_ns(current) != &init_pid_ns))
			return -EPERM;

<<<<<<< HEAD
		if (!capable(CAP_AUDIT_CONTROL))
=======
		if (!netlink_capable(skb, CAP_AUDIT_CONTROL))
>>>>>>> f58b8487
			err = -EPERM;
		break;
	case AUDIT_USER:
	case AUDIT_FIRST_USER_MSG ... AUDIT_LAST_USER_MSG:
	case AUDIT_FIRST_USER_MSG2 ... AUDIT_LAST_USER_MSG2:
		if (!netlink_capable(skb, CAP_AUDIT_WRITE))
			err = -EPERM;
		break;
	default:  /* bad msg */
		err = -EINVAL;
	}

	return err;
}

static int audit_log_common_recv_msg(struct audit_buffer **ab, u16 msg_type)
{
	int rc = 0;
	uid_t uid = from_kuid(&init_user_ns, current_uid());
	pid_t pid = task_tgid_nr(current);

	if (!audit_enabled && msg_type != AUDIT_USER_AVC) {
		*ab = NULL;
		return rc;
	}

	*ab = audit_log_start(NULL, GFP_KERNEL, msg_type);
	if (unlikely(!*ab))
		return rc;
	audit_log_format(*ab, "pid=%d uid=%u", pid, uid);
	audit_log_session_info(*ab);
	audit_log_task_context(*ab);

	return rc;
}

int is_audit_feature_set(int i)
{
	return af.features & AUDIT_FEATURE_TO_MASK(i);
}


static int audit_get_feature(struct sk_buff *skb)
{
	u32 seq;

	seq = nlmsg_hdr(skb)->nlmsg_seq;

	audit_send_reply(skb, seq, AUDIT_GET, 0, 0, &af, sizeof(af));

	return 0;
}

static void audit_log_feature_change(int which, u32 old_feature, u32 new_feature,
				     u32 old_lock, u32 new_lock, int res)
{
	struct audit_buffer *ab;

	if (audit_enabled == AUDIT_OFF)
		return;

	ab = audit_log_start(NULL, GFP_KERNEL, AUDIT_FEATURE_CHANGE);
	audit_log_task_info(ab, current);
	audit_log_format(ab, "feature=%s old=%u new=%u old_lock=%u new_lock=%u res=%d",
			 audit_feature_names[which], !!old_feature, !!new_feature,
			 !!old_lock, !!new_lock, res);
	audit_log_end(ab);
}

static int audit_set_feature(struct sk_buff *skb)
{
	struct audit_features *uaf;
	int i;

	BUILD_BUG_ON(AUDIT_LAST_FEATURE + 1 > sizeof(audit_feature_names)/sizeof(audit_feature_names[0]));
	uaf = nlmsg_data(nlmsg_hdr(skb));

	/* if there is ever a version 2 we should handle that here */

	for (i = 0; i <= AUDIT_LAST_FEATURE; i++) {
		u32 feature = AUDIT_FEATURE_TO_MASK(i);
		u32 old_feature, new_feature, old_lock, new_lock;

		/* if we are not changing this feature, move along */
		if (!(feature & uaf->mask))
			continue;

		old_feature = af.features & feature;
		new_feature = uaf->features & feature;
		new_lock = (uaf->lock | af.lock) & feature;
		old_lock = af.lock & feature;

		/* are we changing a locked feature? */
		if (old_lock && (new_feature != old_feature)) {
			audit_log_feature_change(i, old_feature, new_feature,
						 old_lock, new_lock, 0);
			return -EPERM;
		}
	}
	/* nothing invalid, do the changes */
	for (i = 0; i <= AUDIT_LAST_FEATURE; i++) {
		u32 feature = AUDIT_FEATURE_TO_MASK(i);
		u32 old_feature, new_feature, old_lock, new_lock;

		/* if we are not changing this feature, move along */
		if (!(feature & uaf->mask))
			continue;

		old_feature = af.features & feature;
		new_feature = uaf->features & feature;
		old_lock = af.lock & feature;
		new_lock = (uaf->lock | af.lock) & feature;

		if (new_feature != old_feature)
			audit_log_feature_change(i, old_feature, new_feature,
						 old_lock, new_lock, 1);

		if (new_feature)
			af.features |= feature;
		else
			af.features &= ~feature;
		af.lock |= new_lock;
	}

	return 0;
}

static int audit_receive_msg(struct sk_buff *skb, struct nlmsghdr *nlh)
{
	u32			seq;
	void			*data;
	int			err;
	struct audit_buffer	*ab;
	u16			msg_type = nlh->nlmsg_type;
	struct audit_sig_info   *sig_data;
	char			*ctx = NULL;
	u32			len;

	err = audit_netlink_ok(skb, msg_type);
	if (err)
		return err;

	/* As soon as there's any sign of userspace auditd,
	 * start kauditd to talk to it */
	if (!kauditd_task) {
		kauditd_task = kthread_run(kauditd_thread, NULL, "kauditd");
		if (IS_ERR(kauditd_task)) {
			err = PTR_ERR(kauditd_task);
			kauditd_task = NULL;
			return err;
		}
	}
	seq  = nlh->nlmsg_seq;
	data = nlmsg_data(nlh);

	switch (msg_type) {
	case AUDIT_GET: {
		struct audit_status	s;
		memset(&s, 0, sizeof(s));
		s.enabled		= audit_enabled;
		s.failure		= audit_failure;
		s.pid			= audit_pid;
		s.rate_limit		= audit_rate_limit;
		s.backlog_limit		= audit_backlog_limit;
		s.lost			= atomic_read(&audit_lost);
		s.backlog		= skb_queue_len(&audit_skb_queue);
		s.version		= AUDIT_VERSION_LATEST;
		s.backlog_wait_time	= audit_backlog_wait_time;
		audit_send_reply(skb, seq, AUDIT_GET, 0, 0, &s, sizeof(s));
		break;
	}
	case AUDIT_SET: {
		struct audit_status	s;
		memset(&s, 0, sizeof(s));
		/* guard against past and future API changes */
		memcpy(&s, data, min_t(size_t, sizeof(s), nlmsg_len(nlh)));
		if (s.mask & AUDIT_STATUS_ENABLED) {
			err = audit_set_enabled(s.enabled);
			if (err < 0)
				return err;
		}
		if (s.mask & AUDIT_STATUS_FAILURE) {
			err = audit_set_failure(s.failure);
			if (err < 0)
				return err;
		}
		if (s.mask & AUDIT_STATUS_PID) {
			int new_pid = s.pid;

			if ((!new_pid) && (task_tgid_vnr(current) != audit_pid))
				return -EACCES;
			if (audit_enabled != AUDIT_OFF)
				audit_log_config_change("audit_pid", new_pid, audit_pid, 1);
			audit_pid = new_pid;
			audit_nlk_portid = NETLINK_CB(skb).portid;
			audit_sock = skb->sk;
		}
		if (s.mask & AUDIT_STATUS_RATE_LIMIT) {
			err = audit_set_rate_limit(s.rate_limit);
			if (err < 0)
				return err;
		}
		if (s.mask & AUDIT_STATUS_BACKLOG_LIMIT) {
			err = audit_set_backlog_limit(s.backlog_limit);
			if (err < 0)
				return err;
		}
		if (s.mask & AUDIT_STATUS_BACKLOG_WAIT_TIME) {
			if (sizeof(s) > (size_t)nlh->nlmsg_len)
				return -EINVAL;
			if (s.backlog_wait_time < 0 ||
			    s.backlog_wait_time > 10*AUDIT_BACKLOG_WAIT_TIME)
				return -EINVAL;
			err = audit_set_backlog_wait_time(s.backlog_wait_time);
			if (err < 0)
				return err;
		}
		break;
	}
	case AUDIT_GET_FEATURE:
		err = audit_get_feature(skb);
		if (err)
			return err;
		break;
	case AUDIT_SET_FEATURE:
		err = audit_set_feature(skb);
		if (err)
			return err;
		break;
	case AUDIT_USER:
	case AUDIT_FIRST_USER_MSG ... AUDIT_LAST_USER_MSG:
	case AUDIT_FIRST_USER_MSG2 ... AUDIT_LAST_USER_MSG2:
		if (!audit_enabled && msg_type != AUDIT_USER_AVC)
			return 0;

		err = audit_filter_user(msg_type);
		if (err == 1) { /* match or error */
			err = 0;
			if (msg_type == AUDIT_USER_TTY) {
				err = tty_audit_push_current();
				if (err)
					break;
			}
			mutex_unlock(&audit_cmd_mutex);
			audit_log_common_recv_msg(&ab, msg_type);
			if (msg_type != AUDIT_USER_TTY)
				audit_log_format(ab, " msg='%.*s'",
						 AUDIT_MESSAGE_TEXT_MAX,
						 (char *)data);
			else {
				int size;

				audit_log_format(ab, " data=");
				size = nlmsg_len(nlh);
				if (size > 0 &&
				    ((unsigned char *)data)[size - 1] == '\0')
					size--;
				audit_log_n_untrustedstring(ab, data, size);
			}
			audit_set_portid(ab, NETLINK_CB(skb).portid);
			audit_log_end(ab);
			mutex_lock(&audit_cmd_mutex);
		}
		break;
	case AUDIT_ADD_RULE:
	case AUDIT_DEL_RULE:
		if (nlmsg_len(nlh) < sizeof(struct audit_rule_data))
			return -EINVAL;
		if (audit_enabled == AUDIT_LOCKED) {
			audit_log_common_recv_msg(&ab, AUDIT_CONFIG_CHANGE);
			audit_log_format(ab, " audit_enabled=%d res=0", audit_enabled);
			audit_log_end(ab);
			return -EPERM;
		}
		err = audit_rule_change(msg_type, NETLINK_CB(skb).portid,
					   seq, data, nlmsg_len(nlh));
		break;
	case AUDIT_LIST_RULES:
		err = audit_list_rules_send(skb, seq);
		break;
	case AUDIT_TRIM:
		audit_trim_trees();
		audit_log_common_recv_msg(&ab, AUDIT_CONFIG_CHANGE);
		audit_log_format(ab, " op=trim res=1");
		audit_log_end(ab);
		break;
	case AUDIT_MAKE_EQUIV: {
		void *bufp = data;
		u32 sizes[2];
		size_t msglen = nlmsg_len(nlh);
		char *old, *new;

		err = -EINVAL;
		if (msglen < 2 * sizeof(u32))
			break;
		memcpy(sizes, bufp, 2 * sizeof(u32));
		bufp += 2 * sizeof(u32);
		msglen -= 2 * sizeof(u32);
		old = audit_unpack_string(&bufp, &msglen, sizes[0]);
		if (IS_ERR(old)) {
			err = PTR_ERR(old);
			break;
		}
		new = audit_unpack_string(&bufp, &msglen, sizes[1]);
		if (IS_ERR(new)) {
			err = PTR_ERR(new);
			kfree(old);
			break;
		}
		/* OK, here comes... */
		err = audit_tag_tree(old, new);

		audit_log_common_recv_msg(&ab, AUDIT_CONFIG_CHANGE);

		audit_log_format(ab, " op=make_equiv old=");
		audit_log_untrustedstring(ab, old);
		audit_log_format(ab, " new=");
		audit_log_untrustedstring(ab, new);
		audit_log_format(ab, " res=%d", !err);
		audit_log_end(ab);
		kfree(old);
		kfree(new);
		break;
	}
	case AUDIT_SIGNAL_INFO:
		len = 0;
		if (audit_sig_sid) {
			err = security_secid_to_secctx(audit_sig_sid, &ctx, &len);
			if (err)
				return err;
		}
		sig_data = kmalloc(sizeof(*sig_data) + len, GFP_KERNEL);
		if (!sig_data) {
			if (audit_sig_sid)
				security_release_secctx(ctx, len);
			return -ENOMEM;
		}
		sig_data->uid = from_kuid(&init_user_ns, audit_sig_uid);
		sig_data->pid = audit_sig_pid;
		if (audit_sig_sid) {
			memcpy(sig_data->ctx, ctx, len);
			security_release_secctx(ctx, len);
		}
		audit_send_reply(skb, seq, AUDIT_SIGNAL_INFO, 0, 0,
				 sig_data, sizeof(*sig_data) + len);
		kfree(sig_data);
		break;
	case AUDIT_TTY_GET: {
		struct audit_tty_status s;
		struct task_struct *tsk = current;

		spin_lock(&tsk->sighand->siglock);
		s.enabled = tsk->signal->audit_tty;
		s.log_passwd = tsk->signal->audit_tty_log_passwd;
		spin_unlock(&tsk->sighand->siglock);

		audit_send_reply(skb, seq, AUDIT_TTY_GET, 0, 0, &s, sizeof(s));
		break;
	}
	case AUDIT_TTY_SET: {
		struct audit_tty_status s, old;
		struct task_struct *tsk = current;
		struct audit_buffer	*ab;

		memset(&s, 0, sizeof(s));
		/* guard against past and future API changes */
		memcpy(&s, data, min_t(size_t, sizeof(s), nlmsg_len(nlh)));
		/* check if new data is valid */
		if ((s.enabled != 0 && s.enabled != 1) ||
		    (s.log_passwd != 0 && s.log_passwd != 1))
			err = -EINVAL;

		spin_lock(&tsk->sighand->siglock);
		old.enabled = tsk->signal->audit_tty;
		old.log_passwd = tsk->signal->audit_tty_log_passwd;
		if (!err) {
			tsk->signal->audit_tty = s.enabled;
			tsk->signal->audit_tty_log_passwd = s.log_passwd;
		}
		spin_unlock(&tsk->sighand->siglock);

		audit_log_common_recv_msg(&ab, AUDIT_CONFIG_CHANGE);
		audit_log_format(ab, " op=tty_set old-enabled=%d new-enabled=%d"
				 " old-log_passwd=%d new-log_passwd=%d res=%d",
				 old.enabled, s.enabled, old.log_passwd,
				 s.log_passwd, !err);
		audit_log_end(ab);
		break;
	}
	default:
		err = -EINVAL;
		break;
	}

	return err < 0 ? err : 0;
}

/*
 * Get message from skb.  Each message is processed by audit_receive_msg.
 * Malformed skbs with wrong length are discarded silently.
 */
static void audit_receive_skb(struct sk_buff *skb)
{
	struct nlmsghdr *nlh;
	/*
	 * len MUST be signed for nlmsg_next to be able to dec it below 0
	 * if the nlmsg_len was not aligned
	 */
	int len;
	int err;

	nlh = nlmsg_hdr(skb);
	len = skb->len;

	while (nlmsg_ok(nlh, len)) {
		err = audit_receive_msg(skb, nlh);
		/* if err or if this message says it wants a response */
		if (err || (nlh->nlmsg_flags & NLM_F_ACK))
			netlink_ack(skb, nlh, err);

		nlh = nlmsg_next(nlh, &len);
	}
}

/* Receive messages from netlink socket. */
static void audit_receive(struct sk_buff  *skb)
{
	mutex_lock(&audit_cmd_mutex);
	audit_receive_skb(skb);
	mutex_unlock(&audit_cmd_mutex);
}

static int __net_init audit_net_init(struct net *net)
{
	struct netlink_kernel_cfg cfg = {
		.input	= audit_receive,
	};

	struct audit_net *aunet = net_generic(net, audit_net_id);

	aunet->nlsk = netlink_kernel_create(net, NETLINK_AUDIT, &cfg);
	if (aunet->nlsk == NULL) {
		audit_panic("cannot initialize netlink socket in namespace");
		return -ENOMEM;
	}
	aunet->nlsk->sk_sndtimeo = MAX_SCHEDULE_TIMEOUT;
	return 0;
}

static void __net_exit audit_net_exit(struct net *net)
{
	struct audit_net *aunet = net_generic(net, audit_net_id);
	struct sock *sock = aunet->nlsk;
	if (sock == audit_sock) {
		audit_pid = 0;
		audit_sock = NULL;
	}

	RCU_INIT_POINTER(aunet->nlsk, NULL);
	synchronize_net();
	netlink_kernel_release(sock);
}

static struct pernet_operations audit_net_ops __net_initdata = {
	.init = audit_net_init,
	.exit = audit_net_exit,
	.id = &audit_net_id,
	.size = sizeof(struct audit_net),
};

/* Initialize audit support at boot time. */
static int __init audit_init(void)
{
	int i;

	if (audit_initialized == AUDIT_DISABLED)
		return 0;

	pr_info("initializing netlink subsys (%s)\n",
		audit_default ? "enabled" : "disabled");
	register_pernet_subsys(&audit_net_ops);

	skb_queue_head_init(&audit_skb_queue);
	skb_queue_head_init(&audit_skb_hold_queue);
	audit_initialized = AUDIT_INITIALIZED;
	audit_enabled = audit_default;
	audit_ever_enabled |= !!audit_default;

	audit_log(NULL, GFP_KERNEL, AUDIT_KERNEL, "initialized");

	for (i = 0; i < AUDIT_INODE_BUCKETS; i++)
		INIT_LIST_HEAD(&audit_inode_hash[i]);

	return 0;
}
__initcall(audit_init);

/* Process kernel command-line parameter at boot time.  audit=0 or audit=1. */
static int __init audit_enable(char *str)
{
	audit_default = !!simple_strtol(str, NULL, 0);
	if (!audit_default)
		audit_initialized = AUDIT_DISABLED;

	pr_info("%s\n", audit_default ?
		"enabled (after initialization)" : "disabled (until reboot)");

	return 1;
}
__setup("audit=", audit_enable);

/* Process kernel command-line parameter at boot time.
 * audit_backlog_limit=<n> */
static int __init audit_backlog_limit_set(char *str)
{
	u32 audit_backlog_limit_arg;

	pr_info("audit_backlog_limit: ");
	if (kstrtouint(str, 0, &audit_backlog_limit_arg)) {
		pr_cont("using default of %u, unable to parse %s\n",
			audit_backlog_limit, str);
		return 1;
	}

	audit_backlog_limit = audit_backlog_limit_arg;
	pr_cont("%d\n", audit_backlog_limit);

	return 1;
}
__setup("audit_backlog_limit=", audit_backlog_limit_set);

static void audit_buffer_free(struct audit_buffer *ab)
{
	unsigned long flags;

	if (!ab)
		return;

	if (ab->skb)
		kfree_skb(ab->skb);

	spin_lock_irqsave(&audit_freelist_lock, flags);
	if (audit_freelist_count > AUDIT_MAXFREE)
		kfree(ab);
	else {
		audit_freelist_count++;
		list_add(&ab->list, &audit_freelist);
	}
	spin_unlock_irqrestore(&audit_freelist_lock, flags);
}

static struct audit_buffer * audit_buffer_alloc(struct audit_context *ctx,
						gfp_t gfp_mask, int type)
{
	unsigned long flags;
	struct audit_buffer *ab = NULL;
	struct nlmsghdr *nlh;

	spin_lock_irqsave(&audit_freelist_lock, flags);
	if (!list_empty(&audit_freelist)) {
		ab = list_entry(audit_freelist.next,
				struct audit_buffer, list);
		list_del(&ab->list);
		--audit_freelist_count;
	}
	spin_unlock_irqrestore(&audit_freelist_lock, flags);

	if (!ab) {
		ab = kmalloc(sizeof(*ab), gfp_mask);
		if (!ab)
			goto err;
	}

	ab->ctx = ctx;
	ab->gfp_mask = gfp_mask;

	ab->skb = nlmsg_new(AUDIT_BUFSIZ, gfp_mask);
	if (!ab->skb)
		goto err;

	nlh = nlmsg_put(ab->skb, 0, 0, type, 0, 0);
	if (!nlh)
		goto out_kfree_skb;

	return ab;

out_kfree_skb:
	kfree_skb(ab->skb);
	ab->skb = NULL;
err:
	audit_buffer_free(ab);
	return NULL;
}

/**
 * audit_serial - compute a serial number for the audit record
 *
 * Compute a serial number for the audit record.  Audit records are
 * written to user-space as soon as they are generated, so a complete
 * audit record may be written in several pieces.  The timestamp of the
 * record and this serial number are used by the user-space tools to
 * determine which pieces belong to the same audit record.  The
 * (timestamp,serial) tuple is unique for each syscall and is live from
 * syscall entry to syscall exit.
 *
 * NOTE: Another possibility is to store the formatted records off the
 * audit context (for those records that have a context), and emit them
 * all at syscall exit.  However, this could delay the reporting of
 * significant errors until syscall exit (or never, if the system
 * halts).
 */
unsigned int audit_serial(void)
{
	static DEFINE_SPINLOCK(serial_lock);
	static unsigned int serial = 0;

	unsigned long flags;
	unsigned int ret;

	spin_lock_irqsave(&serial_lock, flags);
	do {
		ret = ++serial;
	} while (unlikely(!ret));
	spin_unlock_irqrestore(&serial_lock, flags);

	return ret;
}

static inline void audit_get_stamp(struct audit_context *ctx,
				   struct timespec *t, unsigned int *serial)
{
	if (!ctx || !auditsc_get_stamp(ctx, t, serial)) {
		*t = CURRENT_TIME;
		*serial = audit_serial();
	}
}

/*
 * Wait for auditd to drain the queue a little
 */
static long wait_for_auditd(long sleep_time)
{
	DECLARE_WAITQUEUE(wait, current);
	set_current_state(TASK_UNINTERRUPTIBLE);
	add_wait_queue_exclusive(&audit_backlog_wait, &wait);

	if (audit_backlog_limit &&
	    skb_queue_len(&audit_skb_queue) > audit_backlog_limit)
		sleep_time = schedule_timeout(sleep_time);

	__set_current_state(TASK_RUNNING);
	remove_wait_queue(&audit_backlog_wait, &wait);

	return sleep_time;
}

/**
 * audit_log_start - obtain an audit buffer
 * @ctx: audit_context (may be NULL)
 * @gfp_mask: type of allocation
 * @type: audit message type
 *
 * Returns audit_buffer pointer on success or NULL on error.
 *
 * Obtain an audit buffer.  This routine does locking to obtain the
 * audit buffer, but then no locking is required for calls to
 * audit_log_*format.  If the task (ctx) is a task that is currently in a
 * syscall, then the syscall is marked as auditable and an audit record
 * will be written at syscall exit.  If there is no associated task, then
 * task context (ctx) should be NULL.
 */
struct audit_buffer *audit_log_start(struct audit_context *ctx, gfp_t gfp_mask,
				     int type)
{
	struct audit_buffer	*ab	= NULL;
	struct timespec		t;
	unsigned int		uninitialized_var(serial);
	int reserve = 5; /* Allow atomic callers to go up to five
			    entries over the normal backlog limit */
	unsigned long timeout_start = jiffies;

	if (audit_initialized != AUDIT_INITIALIZED)
		return NULL;

	if (unlikely(audit_filter_type(type)))
		return NULL;

	if (gfp_mask & __GFP_WAIT) {
		if (audit_pid && audit_pid == current->pid)
			gfp_mask &= ~__GFP_WAIT;
		else
			reserve = 0;
	}

	while (audit_backlog_limit
	       && skb_queue_len(&audit_skb_queue) > audit_backlog_limit + reserve) {
		if (gfp_mask & __GFP_WAIT && audit_backlog_wait_time) {
			long sleep_time;

			sleep_time = timeout_start + audit_backlog_wait_time - jiffies;
			if (sleep_time > 0) {
				sleep_time = wait_for_auditd(sleep_time);
				if (sleep_time > 0)
					continue;
			}
		}
		if (audit_rate_check() && printk_ratelimit())
			pr_warn("audit_backlog=%d > audit_backlog_limit=%d\n",
				skb_queue_len(&audit_skb_queue),
				audit_backlog_limit);
		audit_log_lost("backlog limit exceeded");
		audit_backlog_wait_time = audit_backlog_wait_overflow;
		wake_up(&audit_backlog_wait);
		return NULL;
	}

	audit_backlog_wait_time = AUDIT_BACKLOG_WAIT_TIME;

	ab = audit_buffer_alloc(ctx, gfp_mask, type);
	if (!ab) {
		audit_log_lost("out of memory in audit_log_start");
		return NULL;
	}

	audit_get_stamp(ab->ctx, &t, &serial);

	audit_log_format(ab, "audit(%lu.%03lu:%u): ",
			 t.tv_sec, t.tv_nsec/1000000, serial);
	return ab;
}

/**
 * audit_expand - expand skb in the audit buffer
 * @ab: audit_buffer
 * @extra: space to add at tail of the skb
 *
 * Returns 0 (no space) on failed expansion, or available space if
 * successful.
 */
static inline int audit_expand(struct audit_buffer *ab, int extra)
{
	struct sk_buff *skb = ab->skb;
	int oldtail = skb_tailroom(skb);
	int ret = pskb_expand_head(skb, 0, extra, ab->gfp_mask);
	int newtail = skb_tailroom(skb);

	if (ret < 0) {
		audit_log_lost("out of memory in audit_expand");
		return 0;
	}

	skb->truesize += newtail - oldtail;
	return newtail;
}

/*
 * Format an audit message into the audit buffer.  If there isn't enough
 * room in the audit buffer, more room will be allocated and vsnprint
 * will be called a second time.  Currently, we assume that a printk
 * can't format message larger than 1024 bytes, so we don't either.
 */
static void audit_log_vformat(struct audit_buffer *ab, const char *fmt,
			      va_list args)
{
	int len, avail;
	struct sk_buff *skb;
	va_list args2;

	if (!ab)
		return;

	BUG_ON(!ab->skb);
	skb = ab->skb;
	avail = skb_tailroom(skb);
	if (avail == 0) {
		avail = audit_expand(ab, AUDIT_BUFSIZ);
		if (!avail)
			goto out;
	}
	va_copy(args2, args);
	len = vsnprintf(skb_tail_pointer(skb), avail, fmt, args);
	if (len >= avail) {
		/* The printk buffer is 1024 bytes long, so if we get
		 * here and AUDIT_BUFSIZ is at least 1024, then we can
		 * log everything that printk could have logged. */
		avail = audit_expand(ab,
			max_t(unsigned, AUDIT_BUFSIZ, 1+len-avail));
		if (!avail)
			goto out_va_end;
		len = vsnprintf(skb_tail_pointer(skb), avail, fmt, args2);
	}
	if (len > 0)
		skb_put(skb, len);
out_va_end:
	va_end(args2);
out:
	return;
}

/**
 * audit_log_format - format a message into the audit buffer.
 * @ab: audit_buffer
 * @fmt: format string
 * @...: optional parameters matching @fmt string
 *
 * All the work is done in audit_log_vformat.
 */
void audit_log_format(struct audit_buffer *ab, const char *fmt, ...)
{
	va_list args;

	if (!ab)
		return;
	va_start(args, fmt);
	audit_log_vformat(ab, fmt, args);
	va_end(args);
}

/**
 * audit_log_hex - convert a buffer to hex and append it to the audit skb
 * @ab: the audit_buffer
 * @buf: buffer to convert to hex
 * @len: length of @buf to be converted
 *
 * No return value; failure to expand is silently ignored.
 *
 * This function will take the passed buf and convert it into a string of
 * ascii hex digits. The new string is placed onto the skb.
 */
void audit_log_n_hex(struct audit_buffer *ab, const unsigned char *buf,
		size_t len)
{
	int i, avail, new_len;
	unsigned char *ptr;
	struct sk_buff *skb;

	if (!ab)
		return;

	BUG_ON(!ab->skb);
	skb = ab->skb;
	avail = skb_tailroom(skb);
	new_len = len<<1;
	if (new_len >= avail) {
		/* Round the buffer request up to the next multiple */
		new_len = AUDIT_BUFSIZ*(((new_len-avail)/AUDIT_BUFSIZ) + 1);
		avail = audit_expand(ab, new_len);
		if (!avail)
			return;
	}

	ptr = skb_tail_pointer(skb);
	for (i = 0; i < len; i++)
		ptr = hex_byte_pack_upper(ptr, buf[i]);
	*ptr = 0;
	skb_put(skb, len << 1); /* new string is twice the old string */
}

/*
 * Format a string of no more than slen characters into the audit buffer,
 * enclosed in quote marks.
 */
void audit_log_n_string(struct audit_buffer *ab, const char *string,
			size_t slen)
{
	int avail, new_len;
	unsigned char *ptr;
	struct sk_buff *skb;

	if (!ab)
		return;

	BUG_ON(!ab->skb);
	skb = ab->skb;
	avail = skb_tailroom(skb);
	new_len = slen + 3;	/* enclosing quotes + null terminator */
	if (new_len > avail) {
		avail = audit_expand(ab, new_len);
		if (!avail)
			return;
	}
	ptr = skb_tail_pointer(skb);
	*ptr++ = '"';
	memcpy(ptr, string, slen);
	ptr += slen;
	*ptr++ = '"';
	*ptr = 0;
	skb_put(skb, slen + 2);	/* don't include null terminator */
}

/**
 * audit_string_contains_control - does a string need to be logged in hex
 * @string: string to be checked
 * @len: max length of the string to check
 */
int audit_string_contains_control(const char *string, size_t len)
{
	const unsigned char *p;
	for (p = string; p < (const unsigned char *)string + len; p++) {
		if (*p == '"' || *p < 0x21 || *p > 0x7e)
			return 1;
	}
	return 0;
}

/**
 * audit_log_n_untrustedstring - log a string that may contain random characters
 * @ab: audit_buffer
 * @len: length of string (not including trailing null)
 * @string: string to be logged
 *
 * This code will escape a string that is passed to it if the string
 * contains a control character, unprintable character, double quote mark,
 * or a space. Unescaped strings will start and end with a double quote mark.
 * Strings that are escaped are printed in hex (2 digits per char).
 *
 * The caller specifies the number of characters in the string to log, which may
 * or may not be the entire string.
 */
void audit_log_n_untrustedstring(struct audit_buffer *ab, const char *string,
				 size_t len)
{
	if (audit_string_contains_control(string, len))
		audit_log_n_hex(ab, string, len);
	else
		audit_log_n_string(ab, string, len);
}

/**
 * audit_log_untrustedstring - log a string that may contain random characters
 * @ab: audit_buffer
 * @string: string to be logged
 *
 * Same as audit_log_n_untrustedstring(), except that strlen is used to
 * determine string length.
 */
void audit_log_untrustedstring(struct audit_buffer *ab, const char *string)
{
	audit_log_n_untrustedstring(ab, string, strlen(string));
}

/* This is a helper-function to print the escaped d_path */
void audit_log_d_path(struct audit_buffer *ab, const char *prefix,
		      const struct path *path)
{
	char *p, *pathname;

	if (prefix)
		audit_log_format(ab, "%s", prefix);

	/* We will allow 11 spaces for ' (deleted)' to be appended */
	pathname = kmalloc(PATH_MAX+11, ab->gfp_mask);
	if (!pathname) {
		audit_log_string(ab, "<no_memory>");
		return;
	}
	p = d_path(path, pathname, PATH_MAX+11);
	if (IS_ERR(p)) { /* Should never happen since we send PATH_MAX */
		/* FIXME: can we save some information here? */
		audit_log_string(ab, "<too_long>");
	} else
		audit_log_untrustedstring(ab, p);
	kfree(pathname);
}

void audit_log_session_info(struct audit_buffer *ab)
{
	unsigned int sessionid = audit_get_sessionid(current);
	uid_t auid = from_kuid(&init_user_ns, audit_get_loginuid(current));

	audit_log_format(ab, " auid=%u ses=%u", auid, sessionid);
}

void audit_log_key(struct audit_buffer *ab, char *key)
{
	audit_log_format(ab, " key=");
	if (key)
		audit_log_untrustedstring(ab, key);
	else
		audit_log_format(ab, "(null)");
}

void audit_log_cap(struct audit_buffer *ab, char *prefix, kernel_cap_t *cap)
{
	int i;

	audit_log_format(ab, " %s=", prefix);
	CAP_FOR_EACH_U32(i) {
		audit_log_format(ab, "%08x",
				 cap->cap[(_KERNEL_CAPABILITY_U32S-1) - i]);
	}
}

void audit_log_fcaps(struct audit_buffer *ab, struct audit_names *name)
{
	kernel_cap_t *perm = &name->fcap.permitted;
	kernel_cap_t *inh = &name->fcap.inheritable;
	int log = 0;

	if (!cap_isclear(*perm)) {
		audit_log_cap(ab, "cap_fp", perm);
		log = 1;
	}
	if (!cap_isclear(*inh)) {
		audit_log_cap(ab, "cap_fi", inh);
		log = 1;
	}

	if (log)
		audit_log_format(ab, " cap_fe=%d cap_fver=%x",
				 name->fcap.fE, name->fcap_ver);
}

static inline int audit_copy_fcaps(struct audit_names *name,
				   const struct dentry *dentry)
{
	struct cpu_vfs_cap_data caps;
	int rc;

	if (!dentry)
		return 0;

	rc = get_vfs_caps_from_disk(dentry, &caps);
	if (rc)
		return rc;

	name->fcap.permitted = caps.permitted;
	name->fcap.inheritable = caps.inheritable;
	name->fcap.fE = !!(caps.magic_etc & VFS_CAP_FLAGS_EFFECTIVE);
	name->fcap_ver = (caps.magic_etc & VFS_CAP_REVISION_MASK) >>
				VFS_CAP_REVISION_SHIFT;

	return 0;
}

/* Copy inode data into an audit_names. */
void audit_copy_inode(struct audit_names *name, const struct dentry *dentry,
		      const struct inode *inode)
{
	name->ino   = inode->i_ino;
	name->dev   = inode->i_sb->s_dev;
	name->mode  = inode->i_mode;
	name->uid   = inode->i_uid;
	name->gid   = inode->i_gid;
	name->rdev  = inode->i_rdev;
	security_inode_getsecid(inode, &name->osid);
	audit_copy_fcaps(name, dentry);
}

/**
 * audit_log_name - produce AUDIT_PATH record from struct audit_names
 * @context: audit_context for the task
 * @n: audit_names structure with reportable details
 * @path: optional path to report instead of audit_names->name
 * @record_num: record number to report when handling a list of names
 * @call_panic: optional pointer to int that will be updated if secid fails
 */
void audit_log_name(struct audit_context *context, struct audit_names *n,
		    struct path *path, int record_num, int *call_panic)
{
	struct audit_buffer *ab;
	ab = audit_log_start(context, GFP_KERNEL, AUDIT_PATH);
	if (!ab)
		return;

	audit_log_format(ab, "item=%d", record_num);

	if (path)
		audit_log_d_path(ab, " name=", path);
	else if (n->name) {
		switch (n->name_len) {
		case AUDIT_NAME_FULL:
			/* log the full path */
			audit_log_format(ab, " name=");
			audit_log_untrustedstring(ab, n->name->name);
			break;
		case 0:
			/* name was specified as a relative path and the
			 * directory component is the cwd */
			audit_log_d_path(ab, " name=", &context->pwd);
			break;
		default:
			/* log the name's directory component */
			audit_log_format(ab, " name=");
			audit_log_n_untrustedstring(ab, n->name->name,
						    n->name_len);
		}
	} else
		audit_log_format(ab, " name=(null)");

	if (n->ino != (unsigned long)-1) {
		audit_log_format(ab, " inode=%lu"
				 " dev=%02x:%02x mode=%#ho"
				 " ouid=%u ogid=%u rdev=%02x:%02x",
				 n->ino,
				 MAJOR(n->dev),
				 MINOR(n->dev),
				 n->mode,
				 from_kuid(&init_user_ns, n->uid),
				 from_kgid(&init_user_ns, n->gid),
				 MAJOR(n->rdev),
				 MINOR(n->rdev));
	}
	if (n->osid != 0) {
		char *ctx = NULL;
		u32 len;
		if (security_secid_to_secctx(
			n->osid, &ctx, &len)) {
			audit_log_format(ab, " osid=%u", n->osid);
			if (call_panic)
				*call_panic = 2;
		} else {
			audit_log_format(ab, " obj=%s", ctx);
			security_release_secctx(ctx, len);
		}
	}

	/* log the audit_names record type */
	audit_log_format(ab, " nametype=");
	switch(n->type) {
	case AUDIT_TYPE_NORMAL:
		audit_log_format(ab, "NORMAL");
		break;
	case AUDIT_TYPE_PARENT:
		audit_log_format(ab, "PARENT");
		break;
	case AUDIT_TYPE_CHILD_DELETE:
		audit_log_format(ab, "DELETE");
		break;
	case AUDIT_TYPE_CHILD_CREATE:
		audit_log_format(ab, "CREATE");
		break;
	default:
		audit_log_format(ab, "UNKNOWN");
		break;
	}

	audit_log_fcaps(ab, n);
	audit_log_end(ab);
}

int audit_log_task_context(struct audit_buffer *ab)
{
	char *ctx = NULL;
	unsigned len;
	int error;
	u32 sid;

	security_task_getsecid(current, &sid);
	if (!sid)
		return 0;

	error = security_secid_to_secctx(sid, &ctx, &len);
	if (error) {
		if (error != -EINVAL)
			goto error_path;
		return 0;
	}

	audit_log_format(ab, " subj=%s", ctx);
	security_release_secctx(ctx, len);
	return 0;

error_path:
	audit_panic("error in audit_log_task_context");
	return error;
}
EXPORT_SYMBOL(audit_log_task_context);

void audit_log_task_info(struct audit_buffer *ab, struct task_struct *tsk)
{
	const struct cred *cred;
	char name[sizeof(tsk->comm)];
	struct mm_struct *mm = tsk->mm;
	char *tty;

	if (!ab)
		return;

	/* tsk == current */
	cred = current_cred();

	spin_lock_irq(&tsk->sighand->siglock);
	if (tsk->signal && tsk->signal->tty && tsk->signal->tty->name)
		tty = tsk->signal->tty->name;
	else
		tty = "(none)";
	spin_unlock_irq(&tsk->sighand->siglock);

	audit_log_format(ab,
			 " ppid=%d pid=%d auid=%u uid=%u gid=%u"
			 " euid=%u suid=%u fsuid=%u"
			 " egid=%u sgid=%u fsgid=%u tty=%s ses=%u",
			 task_ppid_nr(tsk),
			 task_pid_nr(tsk),
			 from_kuid(&init_user_ns, audit_get_loginuid(tsk)),
			 from_kuid(&init_user_ns, cred->uid),
			 from_kgid(&init_user_ns, cred->gid),
			 from_kuid(&init_user_ns, cred->euid),
			 from_kuid(&init_user_ns, cred->suid),
			 from_kuid(&init_user_ns, cred->fsuid),
			 from_kgid(&init_user_ns, cred->egid),
			 from_kgid(&init_user_ns, cred->sgid),
			 from_kgid(&init_user_ns, cred->fsgid),
			 tty, audit_get_sessionid(tsk));

	get_task_comm(name, tsk);
	audit_log_format(ab, " comm=");
	audit_log_untrustedstring(ab, name);

	if (mm) {
		down_read(&mm->mmap_sem);
		if (mm->exe_file)
			audit_log_d_path(ab, " exe=", &mm->exe_file->f_path);
		up_read(&mm->mmap_sem);
	} else
		audit_log_format(ab, " exe=(null)");
	audit_log_task_context(ab);
}
EXPORT_SYMBOL(audit_log_task_info);

/**
 * audit_log_link_denied - report a link restriction denial
 * @operation: specific link opreation
 * @link: the path that triggered the restriction
 */
void audit_log_link_denied(const char *operation, struct path *link)
{
	struct audit_buffer *ab;
	struct audit_names *name;

	name = kzalloc(sizeof(*name), GFP_NOFS);
	if (!name)
		return;

	/* Generate AUDIT_ANOM_LINK with subject, operation, outcome. */
	ab = audit_log_start(current->audit_context, GFP_KERNEL,
			     AUDIT_ANOM_LINK);
	if (!ab)
		goto out;
	audit_log_format(ab, "op=%s", operation);
	audit_log_task_info(ab, current);
	audit_log_format(ab, " res=0");
	audit_log_end(ab);

	/* Generate AUDIT_PATH record with object. */
	name->type = AUDIT_TYPE_NORMAL;
	audit_copy_inode(name, link->dentry, link->dentry->d_inode);
	audit_log_name(current->audit_context, name, link, 0, NULL);
out:
	kfree(name);
}

/**
 * audit_log_end - end one audit record
 * @ab: the audit_buffer
 *
 * The netlink_* functions cannot be called inside an irq context, so
 * the audit buffer is placed on a queue and a tasklet is scheduled to
 * remove them from the queue outside the irq context.  May be called in
 * any context.
 */
void audit_log_end(struct audit_buffer *ab)
{
	if (!ab)
		return;
	if (!audit_rate_check()) {
		audit_log_lost("rate limit exceeded");
	} else {
		struct nlmsghdr *nlh = nlmsg_hdr(ab->skb);
		nlh->nlmsg_len = ab->skb->len - NLMSG_HDRLEN;

		if (audit_pid) {
			skb_queue_tail(&audit_skb_queue, ab->skb);
			wake_up_interruptible(&kauditd_wait);
		} else {
			audit_printk_skb(ab->skb);
		}
		ab->skb = NULL;
	}
	audit_buffer_free(ab);
}

/**
 * audit_log - Log an audit record
 * @ctx: audit context
 * @gfp_mask: type of allocation
 * @type: audit message type
 * @fmt: format string to use
 * @...: variable parameters matching the format string
 *
 * This is a convenience function that calls audit_log_start,
 * audit_log_vformat, and audit_log_end.  It may be called
 * in any context.
 */
void audit_log(struct audit_context *ctx, gfp_t gfp_mask, int type,
	       const char *fmt, ...)
{
	struct audit_buffer *ab;
	va_list args;

	ab = audit_log_start(ctx, gfp_mask, type);
	if (ab) {
		va_start(args, fmt);
		audit_log_vformat(ab, fmt, args);
		va_end(args);
		audit_log_end(ab);
	}
}

#ifdef CONFIG_SECURITY
/**
 * audit_log_secctx - Converts and logs SELinux context
 * @ab: audit_buffer
 * @secid: security number
 *
 * This is a helper function that calls security_secid_to_secctx to convert
 * secid to secctx and then adds the (converted) SELinux context to the audit
 * log by calling audit_log_format, thus also preventing leak of internal secid
 * to userspace. If secid cannot be converted audit_panic is called.
 */
void audit_log_secctx(struct audit_buffer *ab, u32 secid)
{
	u32 len;
	char *secctx;

	if (security_secid_to_secctx(secid, &secctx, &len)) {
		audit_panic("Cannot convert secid to context");
	} else {
		audit_log_format(ab, " obj=%s", secctx);
		security_release_secctx(secctx, len);
	}
}
EXPORT_SYMBOL(audit_log_secctx);
#endif

EXPORT_SYMBOL(audit_log_start);
EXPORT_SYMBOL(audit_log_end);
EXPORT_SYMBOL(audit_log_format);
EXPORT_SYMBOL(audit_log);<|MERGE_RESOLUTION|>--- conflicted
+++ resolved
@@ -643,11 +643,7 @@
 		if ((task_active_pid_ns(current) != &init_pid_ns))
 			return -EPERM;
 
-<<<<<<< HEAD
-		if (!capable(CAP_AUDIT_CONTROL))
-=======
 		if (!netlink_capable(skb, CAP_AUDIT_CONTROL))
->>>>>>> f58b8487
 			err = -EPERM;
 		break;
 	case AUDIT_USER:
