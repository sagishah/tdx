/*
 *   ALSA driver for TEA5757/5759 Philips AM/FM radio tuner chips
 *
 *	Copyright (c) 2004 Jaroslav Kysela <perex@perex.cz>
 *
 *
 *   This program is free software; you can redistribute it and/or modify
 *   it under the terms of the GNU General Public License as published by
 *   the Free Software Foundation; either version 2 of the License, or
 *   (at your option) any later version.
 *
 *   This program is distributed in the hope that it will be useful,
 *   but WITHOUT ANY WARRANTY; without even the implied warranty of
 *   MERCHANTABILITY or FITNESS FOR A PARTICULAR PURPOSE.  See the
 *   GNU General Public License for more details.
 *
 *   You should have received a copy of the GNU General Public License
 *   along with this program; if not, write to the Free Software
 *   Foundation, Inc., 59 Temple Place, Suite 330, Boston, MA  02111-1307 USA
 *
 */

#include <asm/io.h>
#include <linux/delay.h>
#include <linux/module.h>
#include <linux/init.h>
#include <linux/slab.h>
#include <linux/sched.h>
#include <media/v4l2-device.h>
#include <media/v4l2-dev.h>
#include <media/v4l2-fh.h>
#include <media/v4l2-ioctl.h>
#include <media/v4l2-event.h>
#include <sound/tea575x-tuner.h>

MODULE_AUTHOR("Jaroslav Kysela <perex@perex.cz>");
MODULE_DESCRIPTION("Routines for control of TEA5757/5759 Philips AM/FM radio tuner chips");
MODULE_LICENSE("GPL");

#define FREQ_LO		((tea->tea5759 ? 760 :  875) * 1600U)
#define FREQ_HI		((tea->tea5759 ? 910 : 1080) * 1600U)

/*
 * definitions
 */

#define TEA575X_BIT_SEARCH	(1<<24)		/* 1 = search action, 0 = tuned */
#define TEA575X_BIT_UPDOWN	(1<<23)		/* 0 = search down, 1 = search up */
#define TEA575X_BIT_MONO	(1<<22)		/* 0 = stereo, 1 = mono */
#define TEA575X_BIT_BAND_MASK	(3<<20)
#define TEA575X_BIT_BAND_FM	(0<<20)
#define TEA575X_BIT_BAND_MW	(1<<20)
#define TEA575X_BIT_BAND_LW	(1<<21)
#define TEA575X_BIT_BAND_SW	(1<<22)
#define TEA575X_BIT_PORT_0	(1<<19)		/* user bit */
#define TEA575X_BIT_PORT_1	(1<<18)		/* user bit */
#define TEA575X_BIT_SEARCH_MASK	(3<<16)		/* search level */
#define TEA575X_BIT_SEARCH_5_28	     (0<<16)	/* FM >5uV, AM >28uV */
#define TEA575X_BIT_SEARCH_10_40     (1<<16)	/* FM >10uV, AM > 40uV */
#define TEA575X_BIT_SEARCH_30_63     (2<<16)	/* FM >30uV, AM > 63uV */
#define TEA575X_BIT_SEARCH_150_1000  (3<<16)	/* FM > 150uV, AM > 1000uV */
#define TEA575X_BIT_DUMMY	(1<<15)		/* buffer */
#define TEA575X_BIT_FREQ_MASK	0x7fff

/*
 * lowlevel part
 */

static void snd_tea575x_write(struct snd_tea575x *tea, unsigned int val)
{
	u16 l;
	u8 data;

	if (tea->ops->write_val)
		return tea->ops->write_val(tea, val);

	tea->ops->set_direction(tea, 1);
	udelay(16);

	for (l = 25; l > 0; l--) {
		data = (val >> 24) & TEA575X_DATA;
		val <<= 1;			/* shift data */
		tea->ops->set_pins(tea, data | TEA575X_WREN);
		udelay(2);
		tea->ops->set_pins(tea, data | TEA575X_WREN | TEA575X_CLK);
		udelay(2);
		tea->ops->set_pins(tea, data | TEA575X_WREN);
		udelay(2);
	}

	if (!tea->mute)
		tea->ops->set_pins(tea, 0);
}

static u32 snd_tea575x_read(struct snd_tea575x *tea)
{
	u16 l, rdata;
	u32 data = 0;

	if (tea->ops->read_val)
		return tea->ops->read_val(tea);

	tea->ops->set_direction(tea, 0);
	tea->ops->set_pins(tea, 0);
	udelay(16);

	for (l = 24; l--;) {
		tea->ops->set_pins(tea, TEA575X_CLK);
		udelay(2);
		if (!l)
			tea->tuned = tea->ops->get_pins(tea) & TEA575X_MOST ? 0 : 1;
		tea->ops->set_pins(tea, 0);
		udelay(2);
		data <<= 1;			/* shift data */
		rdata = tea->ops->get_pins(tea);
		if (!l)
			tea->stereo = (rdata & TEA575X_MOST) ?  0 : 1;
		if (rdata & TEA575X_DATA)
			data++;
		udelay(2);
	}

	if (tea->mute)
		tea->ops->set_pins(tea, TEA575X_WREN);

	return data;
}

static u32 snd_tea575x_val_to_freq(struct snd_tea575x *tea, u32 val)
{
	u32 freq = val & TEA575X_BIT_FREQ_MASK;

	if (freq == 0)
		return freq;

	/* freq *= 12.5 */
	freq *= 125;
	freq /= 10;
	/* crystal fixup */
	if (tea->tea5759)
		freq += TEA575X_FMIF;
	else
		freq -= TEA575X_FMIF;

	return clamp(freq * 16, FREQ_LO, FREQ_HI); /* from kHz */
}

static u32 snd_tea575x_get_freq(struct snd_tea575x *tea)
{
	return snd_tea575x_val_to_freq(tea, snd_tea575x_read(tea));
}

static void snd_tea575x_set_freq(struct snd_tea575x *tea)
{
	u32 freq = tea->freq;

	freq /= 16;		/* to kHz */
	/* crystal fixup */
	if (tea->tea5759)
		freq -= TEA575X_FMIF;
	else
		freq += TEA575X_FMIF;
	/* freq /= 12.5 */
	freq *= 10;
	freq /= 125;

	tea->val &= ~TEA575X_BIT_FREQ_MASK;
	tea->val |= freq & TEA575X_BIT_FREQ_MASK;
	snd_tea575x_write(tea, tea->val);
	tea->freq = snd_tea575x_val_to_freq(tea, tea->val);
}

/*
 * Linux Video interface
 */

static int vidioc_querycap(struct file *file, void  *priv,
					struct v4l2_capability *v)
{
	struct snd_tea575x *tea = video_drvdata(file);

	strlcpy(v->driver, tea->v4l2_dev->name, sizeof(v->driver));
	strlcpy(v->card, tea->card, sizeof(v->card));
	strlcat(v->card, tea->tea5759 ? " TEA5759" : " TEA5757", sizeof(v->card));
	strlcpy(v->bus_info, tea->bus_info, sizeof(v->bus_info));
	v->device_caps = V4L2_CAP_TUNER | V4L2_CAP_RADIO;
	if (!tea->cannot_read_data)
		v->device_caps |= V4L2_CAP_HW_FREQ_SEEK;
	v->capabilities = v->device_caps | V4L2_CAP_DEVICE_CAPS;
	return 0;
}

static int vidioc_g_tuner(struct file *file, void *priv,
					struct v4l2_tuner *v)
{
	struct snd_tea575x *tea = video_drvdata(file);

	if (v->index > 0)
		return -EINVAL;

	snd_tea575x_read(tea);

	strcpy(v->name, "FM");
	v->type = V4L2_TUNER_RADIO;
	v->capability = V4L2_TUNER_CAP_LOW | V4L2_TUNER_CAP_STEREO;
	if (!tea->cannot_read_data)
		v->capability |= V4L2_TUNER_CAP_HWSEEK_BOUNDED;
	v->rangelow = FREQ_LO;
	v->rangehigh = FREQ_HI;
	v->rxsubchans = tea->stereo ? V4L2_TUNER_SUB_STEREO : V4L2_TUNER_SUB_MONO;
	v->audmode = (tea->val & TEA575X_BIT_MONO) ?
		V4L2_TUNER_MODE_MONO : V4L2_TUNER_MODE_STEREO;
	v->signal = tea->tuned ? 0xffff : 0;
	return 0;
}

static int vidioc_s_tuner(struct file *file, void *priv,
					struct v4l2_tuner *v)
{
	struct snd_tea575x *tea = video_drvdata(file);

	if (v->index)
		return -EINVAL;
	tea->val &= ~TEA575X_BIT_MONO;
	if (v->audmode == V4L2_TUNER_MODE_MONO)
		tea->val |= TEA575X_BIT_MONO;
	snd_tea575x_write(tea, tea->val);
	return 0;
}

static int vidioc_g_frequency(struct file *file, void *priv,
					struct v4l2_frequency *f)
{
	struct snd_tea575x *tea = video_drvdata(file);

	if (f->tuner != 0)
		return -EINVAL;
	f->type = V4L2_TUNER_RADIO;
	f->frequency = tea->freq;
	return 0;
}

static int vidioc_s_frequency(struct file *file, void *priv,
					struct v4l2_frequency *f)
{
	struct snd_tea575x *tea = video_drvdata(file);

	if (f->tuner != 0 || f->type != V4L2_TUNER_RADIO)
		return -EINVAL;

	tea->val &= ~TEA575X_BIT_SEARCH;
	tea->freq = clamp(f->frequency, FREQ_LO, FREQ_HI);
	snd_tea575x_set_freq(tea);
	return 0;
}

static int vidioc_s_hw_freq_seek(struct file *file, void *fh,
					struct v4l2_hw_freq_seek *a)
{
	struct snd_tea575x *tea = video_drvdata(file);
	unsigned long timeout;
	int i;

	if (tea->cannot_read_data)
		return -ENOTTY;
	if (a->tuner || a->wrap_around)
		return -EINVAL;

	/* clear the frequency, HW will fill it in */
	tea->val &= ~TEA575X_BIT_FREQ_MASK;
	tea->val |= TEA575X_BIT_SEARCH;
	if (a->seek_upward)
		tea->val |= TEA575X_BIT_UPDOWN;
	else
		tea->val &= ~TEA575X_BIT_UPDOWN;
	snd_tea575x_write(tea, tea->val);
	timeout = jiffies + msecs_to_jiffies(10000);
	for (;;) {
		if (time_after(jiffies, timeout))
			break;
		if (schedule_timeout_interruptible(msecs_to_jiffies(10))) {
			/* some signal arrived, stop search */
			tea->val &= ~TEA575X_BIT_SEARCH;
			snd_tea575x_set_freq(tea);
			return -ERESTARTSYS;
		}
		if (!(snd_tea575x_read(tea) & TEA575X_BIT_SEARCH)) {
			u32 freq;

			/* Found a frequency, wait until it can be read */
			for (i = 0; i < 100; i++) {
				msleep(10);
				freq = snd_tea575x_get_freq(tea);
				if (freq) /* available */
					break;
			}
			if (freq == 0) /* shouldn't happen */
				break;
			/*
			 * if we moved by less than 50 kHz, or in the wrong
			 * direction, continue seeking
			 */
			if (abs(tea->freq - freq) < 16 * 50 ||
					(a->seek_upward && freq < tea->freq) ||
					(!a->seek_upward && freq > tea->freq)) {
				snd_tea575x_write(tea, tea->val);
				continue;
			}
			tea->freq = freq;
			tea->val &= ~TEA575X_BIT_SEARCH;
			return 0;
		}
	}
	tea->val &= ~TEA575X_BIT_SEARCH;
	snd_tea575x_set_freq(tea);
	return -ENODATA;
}

static int tea575x_s_ctrl(struct v4l2_ctrl *ctrl)
{
	struct snd_tea575x *tea = container_of(ctrl->handler, struct snd_tea575x, ctrl_handler);

	switch (ctrl->id) {
	case V4L2_CID_AUDIO_MUTE:
		tea->mute = ctrl->val;
		snd_tea575x_set_freq(tea);
		return 0;
	}

	return -EINVAL;
}

static const struct v4l2_file_operations tea575x_fops = {
	.unlocked_ioctl	= video_ioctl2,
	.open           = v4l2_fh_open,
	.release        = v4l2_fh_release,
	.poll           = v4l2_ctrl_poll,
};

static const struct v4l2_ioctl_ops tea575x_ioctl_ops = {
	.vidioc_querycap    = vidioc_querycap,
	.vidioc_g_tuner     = vidioc_g_tuner,
	.vidioc_s_tuner     = vidioc_s_tuner,
	.vidioc_g_frequency = vidioc_g_frequency,
	.vidioc_s_frequency = vidioc_s_frequency,
	.vidioc_s_hw_freq_seek = vidioc_s_hw_freq_seek,
	.vidioc_log_status  = v4l2_ctrl_log_status,
	.vidioc_subscribe_event = v4l2_ctrl_subscribe_event,
	.vidioc_unsubscribe_event = v4l2_event_unsubscribe,
};

static const struct video_device tea575x_radio = {
	.ioctl_ops 	= &tea575x_ioctl_ops,
	.release        = video_device_release_empty,
};

static const struct v4l2_ctrl_ops tea575x_ctrl_ops = {
	.s_ctrl = tea575x_s_ctrl,
};

/*
 * initialize all the tea575x chips
 */
int snd_tea575x_init(struct snd_tea575x *tea, struct module *owner)
{
	int retval;

	tea->mute = true;

	/* Not all devices can or know how to read the data back.
	   Such devices can set cannot_read_data to true. */
	if (!tea->cannot_read_data) {
		snd_tea575x_write(tea, 0x55AA);
		if (snd_tea575x_read(tea) != 0x55AA)
			return -ENODEV;
	}

	tea->val = TEA575X_BIT_BAND_FM | TEA575X_BIT_SEARCH_5_28;
	tea->freq = 90500 * 16;		/* 90.5Mhz default */
	snd_tea575x_set_freq(tea);

	tea->vd = tea575x_radio;
	video_set_drvdata(&tea->vd, tea);
	mutex_init(&tea->mutex);
	strlcpy(tea->vd.name, tea->v4l2_dev->name, sizeof(tea->vd.name));
	tea->vd.lock = &tea->mutex;
	tea->vd.v4l2_dev = tea->v4l2_dev;
<<<<<<< HEAD
	tea->vd.ctrl_handler = &tea->ctrl_handler;
=======
>>>>>>> 28c42c28
	tea->fops = tea575x_fops;
	tea->fops.owner = owner;
	tea->vd.fops = &tea->fops;
	set_bit(V4L2_FL_USE_FH_PRIO, &tea->vd.flags);
	/* disable hw_freq_seek if we can't use it */
	if (tea->cannot_read_data)
		v4l2_disable_ioctl(&tea->vd, VIDIOC_S_HW_FREQ_SEEK);

	if (!tea->cannot_mute) {
		tea->vd.ctrl_handler = &tea->ctrl_handler;
		v4l2_ctrl_handler_init(&tea->ctrl_handler, 1);
		v4l2_ctrl_new_std(&tea->ctrl_handler, &tea575x_ctrl_ops,
				  V4L2_CID_AUDIO_MUTE, 0, 1, 1, 1);
		retval = tea->ctrl_handler.error;
		if (retval) {
			v4l2_err(tea->v4l2_dev, "can't initialize controls\n");
			v4l2_ctrl_handler_free(&tea->ctrl_handler);
			return retval;
		}

		if (tea->ext_init) {
			retval = tea->ext_init(tea);
			if (retval) {
				v4l2_ctrl_handler_free(&tea->ctrl_handler);
				return retval;
			}
		}

		v4l2_ctrl_handler_setup(&tea->ctrl_handler);
	}

	retval = video_register_device(&tea->vd, VFL_TYPE_RADIO, tea->radio_nr);
	if (retval) {
		v4l2_err(tea->v4l2_dev, "can't register video device!\n");
		v4l2_ctrl_handler_free(tea->vd.ctrl_handler);
		return retval;
	}

	return 0;
}

void snd_tea575x_exit(struct snd_tea575x *tea)
{
	video_unregister_device(&tea->vd);
	v4l2_ctrl_handler_free(tea->vd.ctrl_handler);
}

static int __init alsa_tea575x_module_init(void)
{
	return 0;
}

static void __exit alsa_tea575x_module_exit(void)
{
}

module_init(alsa_tea575x_module_init)
module_exit(alsa_tea575x_module_exit)

EXPORT_SYMBOL(snd_tea575x_init);
EXPORT_SYMBOL(snd_tea575x_exit);<|MERGE_RESOLUTION|>--- conflicted
+++ resolved
@@ -385,10 +385,6 @@
 	strlcpy(tea->vd.name, tea->v4l2_dev->name, sizeof(tea->vd.name));
 	tea->vd.lock = &tea->mutex;
 	tea->vd.v4l2_dev = tea->v4l2_dev;
-<<<<<<< HEAD
-	tea->vd.ctrl_handler = &tea->ctrl_handler;
-=======
->>>>>>> 28c42c28
 	tea->fops = tea575x_fops;
 	tea->fops.owner = owner;
 	tea->vd.fops = &tea->fops;
