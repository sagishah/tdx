// SPDX-License-Identifier: (GPL-2.0-only OR BSD-3-Clause)
//
// This file is provided under a dual BSD/GPLv2 license.  When using or
// redistributing this file, you may do so under either license.
//
// Copyright(c) 2018 Intel Corporation. All rights reserved.
//
// Authors: Liam Girdwood <liam.r.girdwood@linux.intel.com>
//	    Ranjani Sridharan <ranjani.sridharan@linux.intel.com>
//	    Rander Wang <rander.wang@intel.com>
//          Keyon Jie <yang.jie@linux.intel.com>
//

/*
 * Hardware interface for generic Intel audio DSP HDA IP
 */

#include <linux/module.h>
#include <sound/hdaudio_ext.h>
#include <sound/hda_register.h>
#include "../sof-audio.h"
#include "../ops.h"
#include "hda.h"
#include "hda-ipc.h"

static bool hda_enable_trace_D0I3_S0;
#if IS_ENABLED(CONFIG_SND_SOC_SOF_DEBUG)
module_param_named(enable_trace_D0I3_S0, hda_enable_trace_D0I3_S0, bool, 0444);
MODULE_PARM_DESC(enable_trace_D0I3_S0,
		 "SOF HDA enable trace when the DSP is in D0I3 in S0");
#endif

/*
 * DSP Core control.
 */

static int hda_dsp_core_reset_enter(struct snd_sof_dev *sdev, unsigned int core_mask)
{
	u32 adspcs;
	u32 reset;
	int ret;

	/* set reset bits for cores */
	reset = HDA_DSP_ADSPCS_CRST_MASK(core_mask);
	snd_sof_dsp_update_bits_unlocked(sdev, HDA_DSP_BAR,
					 HDA_DSP_REG_ADSPCS,
					 reset, reset);

	/* poll with timeout to check if operation successful */
	ret = snd_sof_dsp_read_poll_timeout(sdev, HDA_DSP_BAR,
					HDA_DSP_REG_ADSPCS, adspcs,
					((adspcs & reset) == reset),
					HDA_DSP_REG_POLL_INTERVAL_US,
					HDA_DSP_RESET_TIMEOUT_US);
	if (ret < 0) {
		dev_err(sdev->dev,
			"error: %s: timeout on HDA_DSP_REG_ADSPCS read\n",
			__func__);
		return ret;
	}

	/* has core entered reset ? */
	adspcs = snd_sof_dsp_read(sdev, HDA_DSP_BAR,
				  HDA_DSP_REG_ADSPCS);
	if ((adspcs & HDA_DSP_ADSPCS_CRST_MASK(core_mask)) !=
		HDA_DSP_ADSPCS_CRST_MASK(core_mask)) {
		dev_err(sdev->dev,
			"error: reset enter failed: core_mask %x adspcs 0x%x\n",
			core_mask, adspcs);
		ret = -EIO;
	}

	return ret;
}

static int hda_dsp_core_reset_leave(struct snd_sof_dev *sdev, unsigned int core_mask)
{
	unsigned int crst;
	u32 adspcs;
	int ret;

	/* clear reset bits for cores */
	snd_sof_dsp_update_bits_unlocked(sdev, HDA_DSP_BAR,
					 HDA_DSP_REG_ADSPCS,
					 HDA_DSP_ADSPCS_CRST_MASK(core_mask),
					 0);

	/* poll with timeout to check if operation successful */
	crst = HDA_DSP_ADSPCS_CRST_MASK(core_mask);
	ret = snd_sof_dsp_read_poll_timeout(sdev, HDA_DSP_BAR,
					    HDA_DSP_REG_ADSPCS, adspcs,
					    !(adspcs & crst),
					    HDA_DSP_REG_POLL_INTERVAL_US,
					    HDA_DSP_RESET_TIMEOUT_US);

	if (ret < 0) {
		dev_err(sdev->dev,
			"error: %s: timeout on HDA_DSP_REG_ADSPCS read\n",
			__func__);
		return ret;
	}

	/* has core left reset ? */
	adspcs = snd_sof_dsp_read(sdev, HDA_DSP_BAR,
				  HDA_DSP_REG_ADSPCS);
	if ((adspcs & HDA_DSP_ADSPCS_CRST_MASK(core_mask)) != 0) {
		dev_err(sdev->dev,
			"error: reset leave failed: core_mask %x adspcs 0x%x\n",
			core_mask, adspcs);
		ret = -EIO;
	}

	return ret;
}

static int hda_dsp_core_stall_reset(struct snd_sof_dev *sdev, unsigned int core_mask)
{
	/* stall core */
	snd_sof_dsp_update_bits_unlocked(sdev, HDA_DSP_BAR,
					 HDA_DSP_REG_ADSPCS,
					 HDA_DSP_ADSPCS_CSTALL_MASK(core_mask),
					 HDA_DSP_ADSPCS_CSTALL_MASK(core_mask));

	/* set reset state */
	return hda_dsp_core_reset_enter(sdev, core_mask);
}

static bool hda_dsp_core_is_enabled(struct snd_sof_dev *sdev, unsigned int core_mask)
{
	int val;
	bool is_enable;

	val = snd_sof_dsp_read(sdev, HDA_DSP_BAR, HDA_DSP_REG_ADSPCS);

#define MASK_IS_EQUAL(v, m, field) ({	\
	u32 _m = field(m);		\
	((v) & _m) == _m;		\
})

	is_enable = MASK_IS_EQUAL(val, core_mask, HDA_DSP_ADSPCS_CPA_MASK) &&
		MASK_IS_EQUAL(val, core_mask, HDA_DSP_ADSPCS_SPA_MASK) &&
		!(val & HDA_DSP_ADSPCS_CRST_MASK(core_mask)) &&
		!(val & HDA_DSP_ADSPCS_CSTALL_MASK(core_mask));

#undef MASK_IS_EQUAL

	dev_dbg(sdev->dev, "DSP core(s) enabled? %d : core_mask %x\n",
		is_enable, core_mask);

	return is_enable;
}

int hda_dsp_core_run(struct snd_sof_dev *sdev, unsigned int core_mask)
{
	int ret;

	/* leave reset state */
	ret = hda_dsp_core_reset_leave(sdev, core_mask);
	if (ret < 0)
		return ret;

	/* run core */
	dev_dbg(sdev->dev, "unstall/run core: core_mask = %x\n", core_mask);
	snd_sof_dsp_update_bits_unlocked(sdev, HDA_DSP_BAR,
					 HDA_DSP_REG_ADSPCS,
					 HDA_DSP_ADSPCS_CSTALL_MASK(core_mask),
					 0);

	/* is core now running ? */
	if (!hda_dsp_core_is_enabled(sdev, core_mask)) {
		hda_dsp_core_stall_reset(sdev, core_mask);
		dev_err(sdev->dev, "error: DSP start core failed: core_mask %x\n",
			core_mask);
		ret = -EIO;
	}

	return ret;
}

/*
 * Power Management.
 */

static int hda_dsp_core_power_up(struct snd_sof_dev *sdev, unsigned int core_mask)
{
	unsigned int cpa;
	u32 adspcs;
	int ret;

	/* update bits */
	snd_sof_dsp_update_bits(sdev, HDA_DSP_BAR, HDA_DSP_REG_ADSPCS,
				HDA_DSP_ADSPCS_SPA_MASK(core_mask),
				HDA_DSP_ADSPCS_SPA_MASK(core_mask));

	/* poll with timeout to check if operation successful */
	cpa = HDA_DSP_ADSPCS_CPA_MASK(core_mask);
	ret = snd_sof_dsp_read_poll_timeout(sdev, HDA_DSP_BAR,
					    HDA_DSP_REG_ADSPCS, adspcs,
					    (adspcs & cpa) == cpa,
					    HDA_DSP_REG_POLL_INTERVAL_US,
					    HDA_DSP_RESET_TIMEOUT_US);
	if (ret < 0) {
		dev_err(sdev->dev,
			"error: %s: timeout on HDA_DSP_REG_ADSPCS read\n",
			__func__);
		return ret;
	}

	/* did core power up ? */
	adspcs = snd_sof_dsp_read(sdev, HDA_DSP_BAR,
				  HDA_DSP_REG_ADSPCS);
	if ((adspcs & HDA_DSP_ADSPCS_CPA_MASK(core_mask)) !=
		HDA_DSP_ADSPCS_CPA_MASK(core_mask)) {
		dev_err(sdev->dev,
			"error: power up core failed core_mask %xadspcs 0x%x\n",
			core_mask, adspcs);
		ret = -EIO;
	}

	return ret;
}

static int hda_dsp_core_power_down(struct snd_sof_dev *sdev, unsigned int core_mask)
{
	u32 adspcs;
	int ret;

	/* update bits */
	snd_sof_dsp_update_bits_unlocked(sdev, HDA_DSP_BAR,
					 HDA_DSP_REG_ADSPCS,
					 HDA_DSP_ADSPCS_SPA_MASK(core_mask), 0);

	ret = snd_sof_dsp_read_poll_timeout(sdev, HDA_DSP_BAR,
				HDA_DSP_REG_ADSPCS, adspcs,
				!(adspcs & HDA_DSP_ADSPCS_CPA_MASK(core_mask)),
				HDA_DSP_REG_POLL_INTERVAL_US,
				HDA_DSP_PD_TIMEOUT * USEC_PER_MSEC);
	if (ret < 0)
		dev_err(sdev->dev,
			"error: %s: timeout on HDA_DSP_REG_ADSPCS read\n",
			__func__);

	return ret;
}

int hda_dsp_enable_core(struct snd_sof_dev *sdev, unsigned int core_mask)
{
	struct sof_intel_hda_dev *hda = sdev->pdata->hw_pdata;
	const struct sof_intel_dsp_desc *chip = hda->desc;
	int ret;

	/* restrict core_mask to host managed cores mask */
	core_mask &= chip->host_managed_cores_mask;

	/* return if core_mask is not valid or cores are already enabled */
	if (!core_mask || hda_dsp_core_is_enabled(sdev, core_mask))
		return 0;

	/* power up */
	ret = hda_dsp_core_power_up(sdev, core_mask);
	if (ret < 0) {
		dev_err(sdev->dev, "error: dsp core power up failed: core_mask %x\n",
			core_mask);
		return ret;
	}

	return hda_dsp_core_run(sdev, core_mask);
}

int hda_dsp_core_reset_power_down(struct snd_sof_dev *sdev,
				  unsigned int core_mask)
{
	struct sof_intel_hda_dev *hda = sdev->pdata->hw_pdata;
	const struct sof_intel_dsp_desc *chip = hda->desc;
	int ret;

	/* restrict core_mask to host managed cores mask */
	core_mask &= chip->host_managed_cores_mask;

	/* return if core_mask is not valid */
	if (!core_mask)
		return 0;

	/* place core in reset prior to power down */
	ret = hda_dsp_core_stall_reset(sdev, core_mask);
	if (ret < 0) {
		dev_err(sdev->dev, "error: dsp core reset failed: core_mask %x\n",
			core_mask);
		return ret;
	}

	/* power down core */
	ret = hda_dsp_core_power_down(sdev, core_mask);
	if (ret < 0) {
		dev_err(sdev->dev, "error: dsp core power down fail mask %x: %d\n",
			core_mask, ret);
		return ret;
	}

	/* make sure we are in OFF state */
	if (hda_dsp_core_is_enabled(sdev, core_mask)) {
		dev_err(sdev->dev, "error: dsp core disable fail mask %x: %d\n",
			core_mask, ret);
		ret = -EIO;
	}

	return ret;
}

void hda_dsp_ipc_int_enable(struct snd_sof_dev *sdev)
{
	struct sof_intel_hda_dev *hda = sdev->pdata->hw_pdata;
	const struct sof_intel_dsp_desc *chip = hda->desc;

	/* enable IPC DONE and BUSY interrupts */
	snd_sof_dsp_update_bits(sdev, HDA_DSP_BAR, chip->ipc_ctl,
			HDA_DSP_REG_HIPCCTL_DONE | HDA_DSP_REG_HIPCCTL_BUSY,
			HDA_DSP_REG_HIPCCTL_DONE | HDA_DSP_REG_HIPCCTL_BUSY);

	/* enable IPC interrupt */
	snd_sof_dsp_update_bits(sdev, HDA_DSP_BAR, HDA_DSP_REG_ADSPIC,
				HDA_DSP_ADSPIC_IPC, HDA_DSP_ADSPIC_IPC);
}

void hda_dsp_ipc_int_disable(struct snd_sof_dev *sdev)
{
	struct sof_intel_hda_dev *hda = sdev->pdata->hw_pdata;
	const struct sof_intel_dsp_desc *chip = hda->desc;

	/* disable IPC interrupt */
	snd_sof_dsp_update_bits(sdev, HDA_DSP_BAR, HDA_DSP_REG_ADSPIC,
				HDA_DSP_ADSPIC_IPC, 0);

	/* disable IPC BUSY and DONE interrupt */
	snd_sof_dsp_update_bits(sdev, HDA_DSP_BAR, chip->ipc_ctl,
			HDA_DSP_REG_HIPCCTL_BUSY | HDA_DSP_REG_HIPCCTL_DONE, 0);
}

static int hda_dsp_wait_d0i3c_done(struct snd_sof_dev *sdev)
{
	struct hdac_bus *bus = sof_to_bus(sdev);
	int retry = HDA_DSP_REG_POLL_RETRY_COUNT;

	while (snd_hdac_chip_readb(bus, VS_D0I3C) & SOF_HDA_VS_D0I3C_CIP) {
		if (!retry--)
			return -ETIMEDOUT;
		usleep_range(10, 15);
	}

	return 0;
}

static int hda_dsp_send_pm_gate_ipc(struct snd_sof_dev *sdev, u32 flags)
{
	struct sof_ipc_pm_gate pm_gate;
	struct sof_ipc_reply reply;

	memset(&pm_gate, 0, sizeof(pm_gate));

	/* configure pm_gate ipc message */
	pm_gate.hdr.size = sizeof(pm_gate);
	pm_gate.hdr.cmd = SOF_IPC_GLB_PM_MSG | SOF_IPC_PM_GATE;
	pm_gate.flags = flags;

	/* send pm_gate ipc to dsp */
	return sof_ipc_tx_message_no_pm(sdev->ipc, &pm_gate, sizeof(pm_gate),
					&reply, sizeof(reply));
}

static int hda_dsp_update_d0i3c_register(struct snd_sof_dev *sdev, u8 value)
{
	struct hdac_bus *bus = sof_to_bus(sdev);
	int ret;

	/* Write to D0I3C after Command-In-Progress bit is cleared */
	ret = hda_dsp_wait_d0i3c_done(sdev);
	if (ret < 0) {
		dev_err(bus->dev, "CIP timeout before D0I3C update!\n");
		return ret;
	}

	/* Update D0I3C register */
	snd_hdac_chip_updateb(bus, VS_D0I3C, SOF_HDA_VS_D0I3C_I3, value);

	/* Wait for cmd in progress to be cleared before exiting the function */
	ret = hda_dsp_wait_d0i3c_done(sdev);
	if (ret < 0) {
		dev_err(bus->dev, "CIP timeout after D0I3C update!\n");
		return ret;
	}

	dev_vdbg(bus->dev, "D0I3C updated, register = 0x%x\n",
		 snd_hdac_chip_readb(bus, VS_D0I3C));

	return 0;
}

static int hda_dsp_set_D0_state(struct snd_sof_dev *sdev,
				const struct sof_dsp_power_state *target_state)
{
	u32 flags = 0;
	int ret;
	u8 value = 0;

	/*
	 * Sanity check for illegal state transitions
	 * The only allowed transitions are:
	 * 1. D3 -> D0I0
	 * 2. D0I0 -> D0I3
	 * 3. D0I3 -> D0I0
	 */
	switch (sdev->dsp_power_state.state) {
	case SOF_DSP_PM_D0:
		/* Follow the sequence below for D0 substate transitions */
		break;
	case SOF_DSP_PM_D3:
		/* Follow regular flow for D3 -> D0 transition */
		return 0;
	default:
		dev_err(sdev->dev, "error: transition from %d to %d not allowed\n",
			sdev->dsp_power_state.state, target_state->state);
		return -EINVAL;
	}

	/* Set flags and register value for D0 target substate */
	if (target_state->substate == SOF_HDA_DSP_PM_D0I3) {
		value = SOF_HDA_VS_D0I3C_I3;

		/*
		 * Trace DMA need to be disabled when the DSP enters
		 * D0I3 for S0Ix suspend, but it can be kept enabled
		 * when the DSP enters D0I3 while the system is in S0
		 * for debug purpose.
		 */
		if (!sdev->fw_trace_is_supported ||
		    !hda_enable_trace_D0I3_S0 ||
		    sdev->system_suspend_target != SOF_SUSPEND_NONE)
			flags = HDA_PM_NO_DMA_TRACE;
	} else {
		/* prevent power gating in D0I0 */
		flags = HDA_PM_PPG;
	}

	/* update D0I3C register */
	ret = hda_dsp_update_d0i3c_register(sdev, value);
	if (ret < 0)
		return ret;

	/*
	 * Notify the DSP of the state change.
	 * If this IPC fails, revert the D0I3C register update in order
	 * to prevent partial state change.
	 */
	ret = hda_dsp_send_pm_gate_ipc(sdev, flags);
	if (ret < 0) {
		dev_err(sdev->dev,
			"error: PM_GATE ipc error %d\n", ret);
		goto revert;
	}

	return ret;

revert:
	/* fallback to the previous register value */
	value = value ? 0 : SOF_HDA_VS_D0I3C_I3;

	/*
	 * This can fail but return the IPC error to signal that
	 * the state change failed.
	 */
	hda_dsp_update_d0i3c_register(sdev, value);

	return ret;
}

/* helper to log DSP state */
static void hda_dsp_state_log(struct snd_sof_dev *sdev)
{
	switch (sdev->dsp_power_state.state) {
	case SOF_DSP_PM_D0:
		switch (sdev->dsp_power_state.substate) {
		case SOF_HDA_DSP_PM_D0I0:
			dev_dbg(sdev->dev, "Current DSP power state: D0I0\n");
			break;
		case SOF_HDA_DSP_PM_D0I3:
			dev_dbg(sdev->dev, "Current DSP power state: D0I3\n");
			break;
		default:
			dev_dbg(sdev->dev, "Unknown DSP D0 substate: %d\n",
				sdev->dsp_power_state.substate);
			break;
		}
		break;
	case SOF_DSP_PM_D1:
		dev_dbg(sdev->dev, "Current DSP power state: D1\n");
		break;
	case SOF_DSP_PM_D2:
		dev_dbg(sdev->dev, "Current DSP power state: D2\n");
		break;
	case SOF_DSP_PM_D3:
		dev_dbg(sdev->dev, "Current DSP power state: D3\n");
		break;
	default:
		dev_dbg(sdev->dev, "Unknown DSP power state: %d\n",
			sdev->dsp_power_state.state);
		break;
	}
}

/*
 * All DSP power state transitions are initiated by the driver.
 * If the requested state change fails, the error is simply returned.
 * Further state transitions are attempted only when the set_power_save() op
 * is called again either because of a new IPC sent to the DSP or
 * during system suspend/resume.
 */
int hda_dsp_set_power_state(struct snd_sof_dev *sdev,
			    const struct sof_dsp_power_state *target_state)
{
	int ret = 0;

	/*
	 * When the DSP is already in D0I3 and the target state is D0I3,
	 * it could be the case that the DSP is in D0I3 during S0
	 * and the system is suspending to S0Ix. Therefore,
	 * hda_dsp_set_D0_state() must be called to disable trace DMA
	 * by sending the PM_GATE IPC to the FW.
	 */
	if (target_state->substate == SOF_HDA_DSP_PM_D0I3 &&
	    sdev->system_suspend_target == SOF_SUSPEND_S0IX)
		goto set_state;

	/*
	 * For all other cases, return without doing anything if
	 * the DSP is already in the target state.
	 */
	if (target_state->state == sdev->dsp_power_state.state &&
	    target_state->substate == sdev->dsp_power_state.substate)
		return 0;

set_state:
	switch (target_state->state) {
	case SOF_DSP_PM_D0:
		ret = hda_dsp_set_D0_state(sdev, target_state);
		break;
	case SOF_DSP_PM_D3:
		/* The only allowed transition is: D0I0 -> D3 */
		if (sdev->dsp_power_state.state == SOF_DSP_PM_D0 &&
		    sdev->dsp_power_state.substate == SOF_HDA_DSP_PM_D0I0)
			break;

		dev_err(sdev->dev,
			"error: transition from %d to %d not allowed\n",
			sdev->dsp_power_state.state, target_state->state);
		return -EINVAL;
	default:
		dev_err(sdev->dev, "error: target state unsupported %d\n",
			target_state->state);
		return -EINVAL;
	}
	if (ret < 0) {
		dev_err(sdev->dev,
			"failed to set requested target DSP state %d substate %d\n",
			target_state->state, target_state->substate);
		return ret;
	}

	sdev->dsp_power_state = *target_state;
	hda_dsp_state_log(sdev);
	return ret;
}

/*
 * Audio DSP states may transform as below:-
 *
 *                                         Opportunistic D0I3 in S0
 *     Runtime    +---------------------+  Delayed D0i3 work timeout
 *     suspend    |                     +--------------------+
 *   +------------+       D0I0(active)  |                    |
 *   |            |                     <---------------+    |
 *   |   +-------->                     |    New IPC	|    |
 *   |   |Runtime +--^--+---------^--+--+ (via mailbox)	|    |
 *   |   |resume     |  |         |  |			|    |
 *   |   |           |  |         |  |			|    |
 *   |   |     System|  |         |  |			|    |
 *   |   |     resume|  | S3/S0IX |  |                  |    |
 *   |   |	     |  | suspend |  | S0IX             |    |
 *   |   |           |  |         |  |suspend           |    |
 *   |   |           |  |         |  |                  |    |
 *   |   |           |  |         |  |                  |    |
 * +-v---+-----------+--v-------+ |  |           +------+----v----+
 * |                            | |  +----------->                |
 * |       D3 (suspended)       | |              |      D0I3      |
 * |                            | +--------------+                |
 * |                            |  System resume |                |
 * +----------------------------+		 +----------------+
 *
 * S0IX suspend: The DSP is in D0I3 if any D0I3-compatible streams
 *		 ignored the suspend trigger. Otherwise the DSP
 *		 is in D3.
 */

static int hda_suspend(struct snd_sof_dev *sdev, bool runtime_suspend)
{
	struct sof_intel_hda_dev *hda = sdev->pdata->hw_pdata;
	const struct sof_intel_dsp_desc *chip = hda->desc;
#if IS_ENABLED(CONFIG_SND_SOC_SOF_HDA)
	struct hdac_bus *bus = sof_to_bus(sdev);
#endif
	int ret, j;

	hda_sdw_int_enable(sdev, false);

	/* disable IPC interrupts */
	hda_dsp_ipc_int_disable(sdev);

#if IS_ENABLED(CONFIG_SND_SOC_SOF_HDA)
	hda_codec_jack_wake_enable(sdev, runtime_suspend);

	/* power down all hda link */
	snd_hdac_ext_bus_link_power_down_all(bus);
#endif

	/* power down DSP */
	ret = hda_dsp_core_reset_power_down(sdev, chip->host_managed_cores_mask);
	if (ret < 0) {
		dev_err(sdev->dev,
			"error: failed to power down core during suspend\n");
		return ret;
	}

	/* reset ref counts for all cores */
	for (j = 0; j < chip->cores_num; j++)
		sdev->dsp_core_ref_count[j] = 0;

	/* disable ppcap interrupt */
	hda_dsp_ctrl_ppcap_enable(sdev, false);
	hda_dsp_ctrl_ppcap_int_enable(sdev, false);

	/* disable hda bus irq and streams */
	hda_dsp_ctrl_stop_chip(sdev);

	/* disable LP retention mode */
	snd_sof_pci_update_bits(sdev, PCI_PGCTL,
				PCI_PGCTL_LSRMD_MASK, PCI_PGCTL_LSRMD_MASK);

	/* reset controller */
	ret = hda_dsp_ctrl_link_reset(sdev, true);
	if (ret < 0) {
		dev_err(sdev->dev,
			"error: failed to reset controller during suspend\n");
		return ret;
	}

	/* display codec can powered off after link reset */
	hda_codec_i915_display_power(sdev, false);

	return 0;
}

static int hda_resume(struct snd_sof_dev *sdev, bool runtime_resume)
{
#if IS_ENABLED(CONFIG_SND_SOC_SOF_HDA)
	struct hdac_bus *bus = sof_to_bus(sdev);
	struct hdac_ext_link *hlink = NULL;
#endif
	int ret;

	/* display codec must be powered before link reset */
	hda_codec_i915_display_power(sdev, true);

	/*
	 * clear TCSEL to clear playback on some HD Audio
	 * codecs. PCI TCSEL is defined in the Intel manuals.
	 */
	snd_sof_pci_update_bits(sdev, PCI_TCSEL, 0x07, 0);

	/* reset and start hda controller */
	ret = hda_dsp_ctrl_init_chip(sdev, true);
	if (ret < 0) {
		dev_err(sdev->dev,
			"error: failed to start controller after resume\n");
		goto cleanup;
	}

#if IS_ENABLED(CONFIG_SND_SOC_SOF_HDA)
	/* check jack status */
	if (runtime_resume) {
		hda_codec_jack_wake_enable(sdev, false);
		if (sdev->system_suspend_target == SOF_SUSPEND_NONE)
			hda_codec_jack_check(sdev);
	}

	/* turn off the links that were off before suspend */
	list_for_each_entry(hlink, &bus->hlink_list, list) {
		if (!hlink->ref_count)
			snd_hdac_ext_bus_link_power_down(hlink);
	}

	/* check dma status and clean up CORB/RIRB buffers */
	if (!bus->cmd_dma_state)
		snd_hdac_bus_stop_cmd_io(bus);
#endif

	/* enable ppcap interrupt */
	hda_dsp_ctrl_ppcap_enable(sdev, true);
	hda_dsp_ctrl_ppcap_int_enable(sdev, true);

cleanup:
	/* display codec can powered off after controller init */
	hda_codec_i915_display_power(sdev, false);

	return 0;
}

int hda_dsp_resume(struct snd_sof_dev *sdev)
{
	struct sof_intel_hda_dev *hda = sdev->pdata->hw_pdata;
	struct pci_dev *pci = to_pci_dev(sdev->dev);
	const struct sof_dsp_power_state target_state = {
		.state = SOF_DSP_PM_D0,
		.substate = SOF_HDA_DSP_PM_D0I0,
	};
#if IS_ENABLED(CONFIG_SND_SOC_SOF_HDA)
	struct hdac_bus *bus = sof_to_bus(sdev);
	struct hdac_ext_link *hlink = NULL;
#endif
	int ret;

	/* resume from D0I3 */
	if (sdev->dsp_power_state.state == SOF_DSP_PM_D0) {
#if IS_ENABLED(CONFIG_SND_SOC_SOF_HDA)
		/* power up links that were active before suspend */
		list_for_each_entry(hlink, &bus->hlink_list, list) {
			if (hlink->ref_count) {
				ret = snd_hdac_ext_bus_link_power_up(hlink);
				if (ret < 0) {
					dev_dbg(sdev->dev,
						"error %d in %s: failed to power up links",
						ret, __func__);
					return ret;
				}
			}
		}

		/* set up CORB/RIRB buffers if was on before suspend */
		if (bus->cmd_dma_state)
			snd_hdac_bus_init_cmd_io(bus);
#endif

		/* Set DSP power state */
		ret = snd_sof_dsp_set_power_state(sdev, &target_state);
		if (ret < 0) {
			dev_err(sdev->dev, "error: setting dsp state %d substate %d\n",
				target_state.state, target_state.substate);
			return ret;
		}

		/* restore L1SEN bit */
		if (hda->l1_support_changed)
			snd_sof_dsp_update_bits(sdev, HDA_DSP_HDA_BAR,
						HDA_VS_INTEL_EM2,
						HDA_VS_INTEL_EM2_L1SEN, 0);

		/* restore and disable the system wakeup */
		pci_restore_state(pci);
		disable_irq_wake(pci->irq);
		return 0;
	}

	/* init hda controller. DSP cores will be powered up during fw boot */
	ret = hda_resume(sdev, false);
	if (ret < 0)
		return ret;

	return snd_sof_dsp_set_power_state(sdev, &target_state);
}

int hda_dsp_runtime_resume(struct snd_sof_dev *sdev)
{
	const struct sof_dsp_power_state target_state = {
		.state = SOF_DSP_PM_D0,
	};
	int ret;

	/* init hda controller. DSP cores will be powered up during fw boot */
	ret = hda_resume(sdev, true);
	if (ret < 0)
		return ret;

	return snd_sof_dsp_set_power_state(sdev, &target_state);
}

int hda_dsp_runtime_idle(struct snd_sof_dev *sdev)
{
	struct hdac_bus *hbus = sof_to_bus(sdev);

	if (hbus->codec_powered) {
		dev_dbg(sdev->dev, "some codecs still powered (%08X), not idle\n",
			(unsigned int)hbus->codec_powered);
		return -EBUSY;
	}

	return 0;
}

int hda_dsp_runtime_suspend(struct snd_sof_dev *sdev)
{
	struct sof_intel_hda_dev *hda = sdev->pdata->hw_pdata;
	const struct sof_dsp_power_state target_state = {
		.state = SOF_DSP_PM_D3,
	};
	int ret;

	/* cancel any attempt for DSP D0I3 */
	cancel_delayed_work_sync(&hda->d0i3_work);

	/* stop hda controller and power dsp off */
	ret = hda_suspend(sdev, true);
	if (ret < 0)
		return ret;

	return snd_sof_dsp_set_power_state(sdev, &target_state);
}

int hda_dsp_suspend(struct snd_sof_dev *sdev, u32 target_state)
{
	struct sof_intel_hda_dev *hda = sdev->pdata->hw_pdata;
	struct hdac_bus *bus = sof_to_bus(sdev);
	struct pci_dev *pci = to_pci_dev(sdev->dev);
	const struct sof_dsp_power_state target_dsp_state = {
		.state = target_state,
		.substate = target_state == SOF_DSP_PM_D0 ?
				SOF_HDA_DSP_PM_D0I3 : 0,
	};
	int ret;

	/* cancel any attempt for DSP D0I3 */
	cancel_delayed_work_sync(&hda->d0i3_work);

	if (target_state == SOF_DSP_PM_D0) {
		/* Set DSP power state */
		ret = snd_sof_dsp_set_power_state(sdev, &target_dsp_state);
		if (ret < 0) {
			dev_err(sdev->dev, "error: setting dsp state %d substate %d\n",
				target_dsp_state.state,
				target_dsp_state.substate);
			return ret;
		}

		/* enable L1SEN to make sure the system can enter S0Ix */
		hda->l1_support_changed =
			snd_sof_dsp_update_bits(sdev, HDA_DSP_HDA_BAR,
						HDA_VS_INTEL_EM2,
						HDA_VS_INTEL_EM2_L1SEN,
						HDA_VS_INTEL_EM2_L1SEN);

#if IS_ENABLED(CONFIG_SND_SOC_SOF_HDA)
		/* stop the CORB/RIRB DMA if it is On */
		if (bus->cmd_dma_state)
			snd_hdac_bus_stop_cmd_io(bus);

		/* no link can be powered in s0ix state */
		ret = snd_hdac_ext_bus_link_power_down_all(bus);
		if (ret < 0) {
			dev_dbg(sdev->dev,
				"error %d in %s: failed to power down links",
				ret, __func__);
			return ret;
		}
#endif

		/* enable the system waking up via IPC IRQ */
		enable_irq_wake(pci->irq);
		pci_save_state(pci);
		return 0;
	}

	/* stop hda controller and power dsp off */
	ret = hda_suspend(sdev, false);
	if (ret < 0) {
		dev_err(bus->dev, "error: suspending dsp\n");
		return ret;
	}

	return snd_sof_dsp_set_power_state(sdev, &target_dsp_state);
}

int hda_dsp_shutdown(struct snd_sof_dev *sdev)
{
	sdev->system_suspend_target = SOF_SUSPEND_S3;
	return snd_sof_suspend(sdev->dev);
}

int hda_dsp_set_hw_params_upon_resume(struct snd_sof_dev *sdev)
{
<<<<<<< HEAD
#if IS_ENABLED(CONFIG_SND_SOC_SOF_HDA)
	struct hdac_bus *bus = sof_to_bus(sdev);
	struct snd_soc_pcm_runtime *rtd;
	struct hdac_ext_stream *hext_stream;
	struct hdac_ext_link *link;
	struct hdac_stream *s;
	const char *name;
	int stream_tag;

	/* set internal flag for BE */
	list_for_each_entry(s, &bus->stream_list, list) {
		hext_stream = stream_to_hdac_ext_stream(s);

		/*
		 * clear stream. This should already be taken care for running
		 * streams when the SUSPEND trigger is called. But paused
		 * streams do not get suspended, so this needs to be done
		 * explicitly during suspend.
		 */
		if (hext_stream->link_substream) {
			rtd = asoc_substream_to_rtd(hext_stream->link_substream);
			name = asoc_rtd_to_codec(rtd, 0)->component->name;
			link = snd_hdac_ext_bus_get_link(bus, name);
			if (!link)
				return -EINVAL;

			hext_stream->link_prepared = 0;

			if (hdac_stream(hext_stream)->direction ==
				SNDRV_PCM_STREAM_CAPTURE)
				continue;

			stream_tag = hdac_stream(hext_stream)->stream_tag;
			snd_hdac_ext_link_clear_stream_id(link, stream_tag);
		}
	}
#endif
	return 0;
=======
	int ret;

	/* make sure all DAI resources are freed */
	ret = hda_dsp_dais_suspend(sdev);
	if (ret < 0)
		dev_warn(sdev->dev, "%s: failure in hda_dsp_dais_suspend\n", __func__);

	return ret;
>>>>>>> 88084a3d
}

void hda_dsp_d0i3_work(struct work_struct *work)
{
	struct sof_intel_hda_dev *hdev = container_of(work,
						      struct sof_intel_hda_dev,
						      d0i3_work.work);
	struct hdac_bus *bus = &hdev->hbus.core;
	struct snd_sof_dev *sdev = dev_get_drvdata(bus->dev);
	struct sof_dsp_power_state target_state = {
		.state = SOF_DSP_PM_D0,
		.substate = SOF_HDA_DSP_PM_D0I3,
	};
	int ret;

	/* DSP can enter D0I3 iff only D0I3-compatible streams are active */
	if (!snd_sof_dsp_only_d0i3_compatible_stream_active(sdev))
		/* remain in D0I0 */
		return;

	/* This can fail but error cannot be propagated */
	ret = snd_sof_dsp_set_power_state(sdev, &target_state);
	if (ret < 0)
		dev_err_ratelimited(sdev->dev,
				    "error: failed to set DSP state %d substate %d\n",
				    target_state.state, target_state.substate);
}

int hda_dsp_core_get(struct snd_sof_dev *sdev, int core)
{
	struct sof_ipc_pm_core_config pm_core_config = {
		.hdr = {
			.cmd = SOF_IPC_GLB_PM_MSG | SOF_IPC_PM_CORE_ENABLE,
			.size = sizeof(pm_core_config),
		},
		.enable_mask = sdev->enabled_cores_mask | BIT(core),
	};
	int ret, ret1;

	/* power up core */
	ret = hda_dsp_enable_core(sdev, BIT(core));
	if (ret < 0) {
		dev_err(sdev->dev, "failed to power up core %d with err: %d\n",
			core, ret);
		return ret;
	}

	/* No need to send IPC for primary core or if FW boot is not complete */
	if (sdev->fw_state != SOF_FW_BOOT_COMPLETE || core == SOF_DSP_PRIMARY_CORE)
		return 0;

	/* Now notify DSP for secondary cores */
	ret = sof_ipc_tx_message(sdev->ipc, &pm_core_config, sizeof(pm_core_config),
				 &pm_core_config, sizeof(pm_core_config));
	if (ret < 0) {
		dev_err(sdev->dev, "failed to enable secondary core '%d' failed with %d\n",
			core, ret);
		goto power_down;
	}

	return ret;

power_down:
	/* power down core if it is host managed and return the original error if this fails too */
	ret1 = hda_dsp_core_reset_power_down(sdev, BIT(core));
	if (ret1 < 0)
		dev_err(sdev->dev, "failed to power down core: %d with err: %d\n", core, ret1);

	return ret;
}<|MERGE_RESOLUTION|>--- conflicted
+++ resolved
@@ -894,46 +894,6 @@
 
 int hda_dsp_set_hw_params_upon_resume(struct snd_sof_dev *sdev)
 {
-<<<<<<< HEAD
-#if IS_ENABLED(CONFIG_SND_SOC_SOF_HDA)
-	struct hdac_bus *bus = sof_to_bus(sdev);
-	struct snd_soc_pcm_runtime *rtd;
-	struct hdac_ext_stream *hext_stream;
-	struct hdac_ext_link *link;
-	struct hdac_stream *s;
-	const char *name;
-	int stream_tag;
-
-	/* set internal flag for BE */
-	list_for_each_entry(s, &bus->stream_list, list) {
-		hext_stream = stream_to_hdac_ext_stream(s);
-
-		/*
-		 * clear stream. This should already be taken care for running
-		 * streams when the SUSPEND trigger is called. But paused
-		 * streams do not get suspended, so this needs to be done
-		 * explicitly during suspend.
-		 */
-		if (hext_stream->link_substream) {
-			rtd = asoc_substream_to_rtd(hext_stream->link_substream);
-			name = asoc_rtd_to_codec(rtd, 0)->component->name;
-			link = snd_hdac_ext_bus_get_link(bus, name);
-			if (!link)
-				return -EINVAL;
-
-			hext_stream->link_prepared = 0;
-
-			if (hdac_stream(hext_stream)->direction ==
-				SNDRV_PCM_STREAM_CAPTURE)
-				continue;
-
-			stream_tag = hdac_stream(hext_stream)->stream_tag;
-			snd_hdac_ext_link_clear_stream_id(link, stream_tag);
-		}
-	}
-#endif
-	return 0;
-=======
 	int ret;
 
 	/* make sure all DAI resources are freed */
@@ -942,7 +902,6 @@
 		dev_warn(sdev->dev, "%s: failure in hda_dsp_dais_suspend\n", __func__);
 
 	return ret;
->>>>>>> 88084a3d
 }
 
 void hda_dsp_d0i3_work(struct work_struct *work)
