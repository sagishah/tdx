// SPDX-License-Identifier: GPL-2.0-only
//
// Copyright(c) 2020 Intel Corporation. All rights reserved.
//
// Author: Cezary Rojewski <cezary.rojewski@intel.com>
//

#include <linux/pm_runtime.h>
#include <sound/soc.h>
#include <sound/pcm_params.h>
#include <uapi/sound/tlv.h>
#include "core.h"
#include "messages.h"

struct catpt_stream_template {
	enum catpt_path_id path_id;
	enum catpt_stream_type type;
	u32 persistent_size;
	u8 num_entries;
	struct catpt_module_entry entries[];
};

static struct catpt_stream_template system_pb = {
	.path_id = CATPT_PATH_SSP0_OUT,
	.type = CATPT_STRM_TYPE_SYSTEM,
	.num_entries = 1,
	.entries = {{ CATPT_MODID_PCM_SYSTEM, 0 }},
};

static struct catpt_stream_template system_cp = {
	.path_id = CATPT_PATH_SSP0_IN,
	.type = CATPT_STRM_TYPE_CAPTURE,
	.num_entries = 1,
	.entries = {{ CATPT_MODID_PCM_CAPTURE, 0 }},
};

static struct catpt_stream_template offload_pb = {
	.path_id = CATPT_PATH_SSP0_OUT,
	.type = CATPT_STRM_TYPE_RENDER,
	.num_entries = 1,
	.entries = {{ CATPT_MODID_PCM, 0 }},
};

static struct catpt_stream_template loopback_cp = {
	.path_id = CATPT_PATH_SSP0_OUT,
	.type = CATPT_STRM_TYPE_LOOPBACK,
	.num_entries = 1,
	.entries = {{ CATPT_MODID_PCM_REFERENCE, 0 }},
};

static struct catpt_stream_template bluetooth_pb = {
	.path_id = CATPT_PATH_SSP1_OUT,
	.type = CATPT_STRM_TYPE_BLUETOOTH_RENDER,
	.num_entries = 1,
	.entries = {{ CATPT_MODID_BLUETOOTH_RENDER, 0 }},
};

static struct catpt_stream_template bluetooth_cp = {
	.path_id = CATPT_PATH_SSP1_IN,
	.type = CATPT_STRM_TYPE_BLUETOOTH_CAPTURE,
	.num_entries = 1,
	.entries = {{ CATPT_MODID_BLUETOOTH_CAPTURE, 0 }},
};

static struct catpt_stream_template *catpt_topology[] = {
	[CATPT_STRM_TYPE_RENDER]		= &offload_pb,
	[CATPT_STRM_TYPE_SYSTEM]		= &system_pb,
	[CATPT_STRM_TYPE_CAPTURE]		= &system_cp,
	[CATPT_STRM_TYPE_LOOPBACK]		= &loopback_cp,
	[CATPT_STRM_TYPE_BLUETOOTH_RENDER]	= &bluetooth_pb,
	[CATPT_STRM_TYPE_BLUETOOTH_CAPTURE]	= &bluetooth_cp,
};

static struct catpt_stream_template *
catpt_get_stream_template(struct snd_pcm_substream *substream)
{
	struct snd_soc_pcm_runtime *rtm = substream->private_data;
	struct snd_soc_dai *cpu_dai = asoc_rtd_to_cpu(rtm, 0);
	enum catpt_stream_type type;

	type = cpu_dai->driver->id;

	/* account for capture in bidirectional dais */
	switch (type) {
	case CATPT_STRM_TYPE_SYSTEM:
		if (substream->stream == SNDRV_PCM_STREAM_CAPTURE)
			type = CATPT_STRM_TYPE_CAPTURE;
		break;
	case CATPT_STRM_TYPE_BLUETOOTH_RENDER:
		if (substream->stream == SNDRV_PCM_STREAM_CAPTURE)
			type = CATPT_STRM_TYPE_BLUETOOTH_CAPTURE;
		break;
	default:
		break;
	}

	return catpt_topology[type];
}

struct catpt_stream_runtime *
catpt_stream_find(struct catpt_dev *cdev, u8 stream_hw_id)
{
	struct catpt_stream_runtime *pos, *result = NULL;

	spin_lock(&cdev->list_lock);
	list_for_each_entry(pos, &cdev->stream_list, node) {
		if (pos->info.stream_hw_id == stream_hw_id) {
			result = pos;
			break;
		}
	}

	spin_unlock(&cdev->list_lock);
	return result;
}

static u32 catpt_stream_read_position(struct catpt_dev *cdev,
				      struct catpt_stream_runtime *stream)
{
	u32 pos;

	memcpy_fromio(&pos, cdev->lpe_ba + stream->info.read_pos_regaddr,
		      sizeof(pos));
	return pos;
}

static u32 catpt_stream_volume(struct catpt_dev *cdev,
			       struct catpt_stream_runtime *stream, u32 channel)
{
	u32 volume, offset;

	if (channel >= CATPT_CHANNELS_MAX)
		channel = 0;

	offset = stream->info.volume_regaddr[channel];
	memcpy_fromio(&volume, cdev->lpe_ba + offset, sizeof(volume));
	return volume;
}

static u32 catpt_mixer_volume(struct catpt_dev *cdev,
			      struct catpt_mixer_stream_info *info, u32 channel)
{
	u32 volume, offset;

	if (channel >= CATPT_CHANNELS_MAX)
		channel = 0;

	offset = info->volume_regaddr[channel];
	memcpy_fromio(&volume, cdev->lpe_ba + offset, sizeof(volume));
	return volume;
}

static void catpt_arrange_page_table(struct snd_pcm_substream *substream,
				     struct snd_dma_buffer *pgtbl)
{
	struct snd_pcm_runtime *rtm = substream->runtime;
	struct snd_dma_buffer *databuf = snd_pcm_get_dma_buf(substream);
	int i, pages;

	pages = snd_sgbuf_aligned_pages(rtm->dma_bytes);

	for (i = 0; i < pages; i++) {
		u32 pfn, offset;
		u32 *page_table;

		pfn = PFN_DOWN(snd_sgbuf_get_addr(databuf, i * PAGE_SIZE));
		/* incrementing by 2 on even and 3 on odd */
		offset = ((i << 2) + i) >> 1;
		page_table = (u32 *)(pgtbl->area + offset);

		if (i & 1)
			*page_table |= (pfn << 4);
		else
			*page_table |= pfn;
	}
}

static u32 catpt_get_channel_map(enum catpt_channel_config config)
{
	switch (config) {
	case CATPT_CHANNEL_CONFIG_MONO:
		return GENMASK(31, 4) | CATPT_CHANNEL_CENTER;

	case CATPT_CHANNEL_CONFIG_STEREO:
		return GENMASK(31, 8) | CATPT_CHANNEL_LEFT
				      | (CATPT_CHANNEL_RIGHT << 4);

	case CATPT_CHANNEL_CONFIG_2_POINT_1:
		return GENMASK(31, 12) | CATPT_CHANNEL_LEFT
				       | (CATPT_CHANNEL_RIGHT << 4)
				       | (CATPT_CHANNEL_LFE << 8);

	case CATPT_CHANNEL_CONFIG_3_POINT_0:
		return GENMASK(31, 12) | CATPT_CHANNEL_LEFT
				       | (CATPT_CHANNEL_CENTER << 4)
				       | (CATPT_CHANNEL_RIGHT << 8);

	case CATPT_CHANNEL_CONFIG_3_POINT_1:
		return GENMASK(31, 16) | CATPT_CHANNEL_LEFT
				       | (CATPT_CHANNEL_CENTER << 4)
				       | (CATPT_CHANNEL_RIGHT << 8)
				       | (CATPT_CHANNEL_LFE << 12);

	case CATPT_CHANNEL_CONFIG_QUATRO:
		return GENMASK(31, 16) | CATPT_CHANNEL_LEFT
				       | (CATPT_CHANNEL_RIGHT << 4)
				       | (CATPT_CHANNEL_LEFT_SURROUND << 8)
				       | (CATPT_CHANNEL_RIGHT_SURROUND << 12);

	case CATPT_CHANNEL_CONFIG_4_POINT_0:
		return GENMASK(31, 16) | CATPT_CHANNEL_LEFT
				       | (CATPT_CHANNEL_CENTER << 4)
				       | (CATPT_CHANNEL_RIGHT << 8)
				       | (CATPT_CHANNEL_CENTER_SURROUND << 12);

	case CATPT_CHANNEL_CONFIG_5_POINT_0:
		return GENMASK(31, 20) | CATPT_CHANNEL_LEFT
				       | (CATPT_CHANNEL_CENTER << 4)
				       | (CATPT_CHANNEL_RIGHT << 8)
				       | (CATPT_CHANNEL_LEFT_SURROUND << 12)
				       | (CATPT_CHANNEL_RIGHT_SURROUND << 16);

	case CATPT_CHANNEL_CONFIG_5_POINT_1:
		return GENMASK(31, 24) | CATPT_CHANNEL_CENTER
				       | (CATPT_CHANNEL_LEFT << 4)
				       | (CATPT_CHANNEL_RIGHT << 8)
				       | (CATPT_CHANNEL_LEFT_SURROUND << 12)
				       | (CATPT_CHANNEL_RIGHT_SURROUND << 16)
				       | (CATPT_CHANNEL_LFE << 20);

	case CATPT_CHANNEL_CONFIG_DUAL_MONO:
		return GENMASK(31, 8) | CATPT_CHANNEL_LEFT
				      | (CATPT_CHANNEL_LEFT << 4);

	default:
		return U32_MAX;
	}
}

static enum catpt_channel_config catpt_get_channel_config(u32 num_channels)
{
	switch (num_channels) {
	case 6:
		return CATPT_CHANNEL_CONFIG_5_POINT_1;
	case 5:
		return CATPT_CHANNEL_CONFIG_5_POINT_0;
	case 4:
		return CATPT_CHANNEL_CONFIG_QUATRO;
	case 3:
		return CATPT_CHANNEL_CONFIG_2_POINT_1;
	case 1:
		return CATPT_CHANNEL_CONFIG_MONO;
	case 2:
	default:
		return CATPT_CHANNEL_CONFIG_STEREO;
	}
}

static int catpt_dai_startup(struct snd_pcm_substream *substream,
			     struct snd_soc_dai *dai)
{
	struct catpt_dev *cdev = dev_get_drvdata(dai->dev);
	struct catpt_stream_template *template;
	struct catpt_stream_runtime *stream;
	struct resource *res;
	int ret;

	template = catpt_get_stream_template(substream);

	stream = kzalloc(sizeof(*stream), GFP_KERNEL);
	if (!stream)
		return -ENOMEM;

	ret = snd_dma_alloc_pages(SNDRV_DMA_TYPE_DEV, cdev->dev, PAGE_SIZE,
				  &stream->pgtbl);
	if (ret)
		goto err_pgtbl;

	res = catpt_request_region(&cdev->dram, template->persistent_size);
	if (!res) {
		ret = -EBUSY;
		goto err_request;
	}

	catpt_dsp_update_srampge(cdev, &cdev->dram, cdev->spec->dram_mask);

	stream->template = template;
	stream->persistent = res;
	stream->substream = substream;
	INIT_LIST_HEAD(&stream->node);
	snd_soc_dai_set_dma_data(dai, substream, stream);

	spin_lock(&cdev->list_lock);
	list_add_tail(&stream->node, &cdev->stream_list);
	spin_unlock(&cdev->list_lock);

	return 0;

err_request:
	snd_dma_free_pages(&stream->pgtbl);
err_pgtbl:
	kfree(stream);
	return ret;
}

static void catpt_dai_shutdown(struct snd_pcm_substream *substream,
			       struct snd_soc_dai *dai)
{
	struct catpt_dev *cdev = dev_get_drvdata(dai->dev);
	struct catpt_stream_runtime *stream;

	stream = snd_soc_dai_get_dma_data(dai, substream);

	spin_lock(&cdev->list_lock);
	list_del(&stream->node);
	spin_unlock(&cdev->list_lock);

	release_resource(stream->persistent);
	kfree(stream->persistent);
	catpt_dsp_update_srampge(cdev, &cdev->dram, cdev->spec->dram_mask);

	snd_dma_free_pages(&stream->pgtbl);
	kfree(stream);
	snd_soc_dai_set_dma_data(dai, substream, NULL);
}

static int catpt_set_dspvol(struct catpt_dev *cdev, u8 stream_id, long *ctlvol);

static int catpt_dai_apply_usettings(struct snd_soc_dai *dai,
				     struct catpt_stream_runtime *stream)
{
	struct catpt_dev *cdev = dev_get_drvdata(dai->dev);
	struct snd_soc_component *component = dai->component;
	struct snd_kcontrol *pos, *kctl = NULL;
	const char *name;
	int ret;
	u32 id = stream->info.stream_hw_id;

	/* only selected streams have individual controls */
	switch (id) {
	case CATPT_PIN_ID_OFFLOAD1:
		name = "Media0 Playback Volume";
		break;
	case CATPT_PIN_ID_OFFLOAD2:
		name = "Media1 Playback Volume";
		break;
	case CATPT_PIN_ID_CAPTURE1:
		name = "Mic Capture Volume";
		break;
	case CATPT_PIN_ID_REFERENCE:
		name = "Loopback Mute";
		break;
	default:
		return 0;
	};

	list_for_each_entry(pos, &component->card->snd_card->controls, list) {
		if (pos->private_data == component &&
		    !strncmp(name, pos->id.name, sizeof(pos->id.name))) {
			kctl = pos;
			break;
		}
	}
	if (!kctl)
		return -ENOENT;

	if (stream->template->type != CATPT_STRM_TYPE_LOOPBACK)
		return catpt_set_dspvol(cdev, id, (long *)kctl->private_value);
	ret = catpt_ipc_mute_loopback(cdev, id, *(bool *)kctl->private_value);
	if (ret)
		return CATPT_IPC_ERROR(ret);
	return 0;
}

static int catpt_dai_hw_params(struct snd_pcm_substream *substream,
			       struct snd_pcm_hw_params *params,
			       struct snd_soc_dai *dai)
{
	struct catpt_dev *cdev = dev_get_drvdata(dai->dev);
	struct catpt_stream_runtime *stream;
	struct catpt_audio_format afmt;
	struct catpt_ring_info rinfo;
	struct snd_pcm_runtime *rtm = substream->runtime;
	struct snd_dma_buffer *dmab;
	int ret;

	stream = snd_soc_dai_get_dma_data(dai, substream);
	if (stream->allocated)
		return 0;

	memset(&afmt, 0, sizeof(afmt));
	afmt.sample_rate = params_rate(params);
	afmt.bit_depth = params_physical_width(params);
	afmt.valid_bit_depth = params_width(params);
	afmt.num_channels = params_channels(params);
	afmt.channel_config = catpt_get_channel_config(afmt.num_channels);
	afmt.channel_map = catpt_get_channel_map(afmt.channel_config);
	afmt.interleaving = CATPT_INTERLEAVING_PER_CHANNEL;

	dmab = snd_pcm_get_dma_buf(substream);
	catpt_arrange_page_table(substream, &stream->pgtbl);

	memset(&rinfo, 0, sizeof(rinfo));
	rinfo.page_table_addr = stream->pgtbl.addr;
	rinfo.num_pages = DIV_ROUND_UP(rtm->dma_bytes, PAGE_SIZE);
	rinfo.size = rtm->dma_bytes;
	rinfo.offset = 0;
	rinfo.ring_first_page_pfn = PFN_DOWN(snd_sgbuf_get_addr(dmab, 0));

	ret = catpt_ipc_alloc_stream(cdev, stream->template->path_id,
				     stream->template->type,
				     &afmt, &rinfo,
				     stream->template->num_entries,
				     stream->template->entries,
				     stream->persistent,
				     cdev->scratch,
				     &stream->info);
	if (ret)
		return CATPT_IPC_ERROR(ret);

	ret = catpt_dai_apply_usettings(dai, stream);
	if (ret)
		return ret;

	stream->allocated = true;
	return 0;
}

static int catpt_dai_hw_free(struct snd_pcm_substream *substream,
			     struct snd_soc_dai *dai)
{
	struct catpt_dev *cdev = dev_get_drvdata(dai->dev);
	struct catpt_stream_runtime *stream;

	stream = snd_soc_dai_get_dma_data(dai, substream);
	if (!stream->allocated)
		return 0;

	catpt_ipc_reset_stream(cdev, stream->info.stream_hw_id);
	catpt_ipc_free_stream(cdev, stream->info.stream_hw_id);

	stream->allocated = false;
	return 0;
}

static int catpt_dai_prepare(struct snd_pcm_substream *substream,
			     struct snd_soc_dai *dai)
{
	struct catpt_dev *cdev = dev_get_drvdata(dai->dev);
	struct catpt_stream_runtime *stream;
	int ret;

	stream = snd_soc_dai_get_dma_data(dai, substream);
	if (stream->prepared)
		return 0;

	ret = catpt_ipc_reset_stream(cdev, stream->info.stream_hw_id);
	if (ret)
		return CATPT_IPC_ERROR(ret);

	ret = catpt_ipc_pause_stream(cdev, stream->info.stream_hw_id);
	if (ret)
		return CATPT_IPC_ERROR(ret);

<<<<<<< HEAD
	ret = catpt_dai_apply_usettings(dai, stream);
	if (ret)
		return ret;

=======
>>>>>>> 598100be
	stream->prepared = true;
	return 0;
}

static int catpt_dai_trigger(struct snd_pcm_substream *substream, int cmd,
			     struct snd_soc_dai *dai)
{
	struct catpt_dev *cdev = dev_get_drvdata(dai->dev);
	struct catpt_stream_runtime *stream;
	struct snd_pcm_runtime *runtime = substream->runtime;
	snd_pcm_uframes_t pos;
	int ret;

	stream = snd_soc_dai_get_dma_data(dai, substream);

	switch (cmd) {
	case SNDRV_PCM_TRIGGER_START:
		/* only offload is set_write_pos driven */
		if (stream->template->type != CATPT_STRM_TYPE_RENDER)
			goto resume_stream;

		pos = frames_to_bytes(runtime, runtime->start_threshold);
		/*
		 * Dsp operates on buffer halves, thus max 2x set_write_pos
		 * (entire buffer filled) prior to stream start.
		 */
		ret = catpt_ipc_set_write_pos(cdev, stream->info.stream_hw_id,
					      pos, false, false);
		if (ret)
			return CATPT_IPC_ERROR(ret);
		fallthrough;
	case SNDRV_PCM_TRIGGER_RESUME:
	case SNDRV_PCM_TRIGGER_PAUSE_RELEASE:
	resume_stream:
		catpt_dsp_update_lpclock(cdev);
		ret = catpt_ipc_resume_stream(cdev, stream->info.stream_hw_id);
		if (ret)
			return CATPT_IPC_ERROR(ret);
		break;

	case SNDRV_PCM_TRIGGER_STOP:
		stream->prepared = false;
		fallthrough;
	case SNDRV_PCM_TRIGGER_SUSPEND:
	case SNDRV_PCM_TRIGGER_PAUSE_PUSH:
		ret = catpt_ipc_pause_stream(cdev, stream->info.stream_hw_id);
		catpt_dsp_update_lpclock(cdev);
		if (ret)
			return CATPT_IPC_ERROR(ret);
		break;

	default:
		break;
	}

	return 0;
}

void catpt_stream_update_position(struct catpt_dev *cdev,
				  struct catpt_stream_runtime *stream,
				  struct catpt_notify_position *pos)
{
	struct snd_pcm_substream *substream = stream->substream;
	struct snd_pcm_runtime *r = substream->runtime;
	snd_pcm_uframes_t dsppos, newpos;
	int ret;

	dsppos = bytes_to_frames(r, pos->stream_position);

	if (!stream->prepared)
		goto exit;
	/* only offload is set_write_pos driven */
	if (stream->template->type != CATPT_STRM_TYPE_RENDER)
		goto exit;

	if (dsppos >= r->buffer_size / 2)
		newpos = r->buffer_size / 2;
	else
		newpos = 0;
	/*
	 * Dsp operates on buffer halves, thus on every notify position
	 * (buffer half consumed) update wp to allow stream progression.
	 */
	ret = catpt_ipc_set_write_pos(cdev, stream->info.stream_hw_id,
				      frames_to_bytes(r, newpos),
				      false, false);
	if (ret) {
		dev_err(cdev->dev, "update position for stream %d failed: %d\n",
			stream->info.stream_hw_id, ret);
		return;
	}
exit:
	snd_pcm_period_elapsed(substream);
}

/* 200 ms for 2 32-bit channels at 48kHz (native format) */
#define CATPT_BUFFER_MAX_SIZE	76800
#define CATPT_PCM_PERIODS_MAX	4
#define CATPT_PCM_PERIODS_MIN	2

static const struct snd_pcm_hardware catpt_pcm_hardware = {
	.info			= SNDRV_PCM_INFO_MMAP |
				  SNDRV_PCM_INFO_MMAP_VALID |
				  SNDRV_PCM_INFO_INTERLEAVED |
				  SNDRV_PCM_INFO_PAUSE |
				  SNDRV_PCM_INFO_RESUME |
				  SNDRV_PCM_INFO_NO_PERIOD_WAKEUP,
	.formats		= SNDRV_PCM_FMTBIT_S16_LE |
				  SNDRV_PCM_FMTBIT_S24_LE |
				  SNDRV_PCM_FMTBIT_S32_LE,
	.period_bytes_min	= PAGE_SIZE,
	.period_bytes_max	= CATPT_BUFFER_MAX_SIZE / CATPT_PCM_PERIODS_MIN,
	.periods_min		= CATPT_PCM_PERIODS_MIN,
	.periods_max		= CATPT_PCM_PERIODS_MAX,
	.buffer_bytes_max	= CATPT_BUFFER_MAX_SIZE,
};

static int catpt_component_pcm_construct(struct snd_soc_component *component,
					 struct snd_soc_pcm_runtime *rtm)
{
	struct catpt_dev *cdev = dev_get_drvdata(component->dev);

	snd_pcm_set_managed_buffer_all(rtm->pcm, SNDRV_DMA_TYPE_DEV_SG,
				       cdev->dev,
				       catpt_pcm_hardware.buffer_bytes_max,
				       catpt_pcm_hardware.buffer_bytes_max);

	return 0;
}

static int catpt_component_open(struct snd_soc_component *component,
				struct snd_pcm_substream *substream)
{
	struct snd_soc_pcm_runtime *rtm = substream->private_data;

	if (rtm->dai_link->no_pcm)
		return 0;
	snd_soc_set_runtime_hwparams(substream, &catpt_pcm_hardware);
	return 0;
}

static snd_pcm_uframes_t
catpt_component_pointer(struct snd_soc_component *component,
			struct snd_pcm_substream *substream)
{
	struct catpt_dev *cdev = dev_get_drvdata(component->dev);
	struct catpt_stream_runtime *stream;
	struct snd_soc_pcm_runtime *rtm = substream->private_data;
	struct snd_soc_dai *cpu_dai = asoc_rtd_to_cpu(rtm, 0);
	u32 pos;

	if (rtm->dai_link->no_pcm)
		return 0;

	stream = snd_soc_dai_get_dma_data(cpu_dai, substream);
	pos = catpt_stream_read_position(cdev, stream);

	return bytes_to_frames(substream->runtime, pos);
}

static const struct snd_soc_dai_ops catpt_fe_dai_ops = {
	.startup = catpt_dai_startup,
	.shutdown = catpt_dai_shutdown,
	.hw_params = catpt_dai_hw_params,
	.hw_free = catpt_dai_hw_free,
	.prepare = catpt_dai_prepare,
	.trigger = catpt_dai_trigger,
};

static int catpt_dai_pcm_new(struct snd_soc_pcm_runtime *rtm,
			     struct snd_soc_dai *dai)
{
	struct snd_soc_dai *codec_dai = asoc_rtd_to_codec(rtm, 0);
	struct catpt_dev *cdev = dev_get_drvdata(dai->dev);
	struct catpt_ssp_device_format devfmt;
	int ret;

	devfmt.iface = dai->driver->id;
	devfmt.channels = codec_dai->driver->capture.channels_max;

	switch (devfmt.iface) {
	case CATPT_SSP_IFACE_0:
		devfmt.mclk = CATPT_MCLK_FREQ_24_MHZ;

		switch (devfmt.channels) {
		case 4:
			devfmt.mode = CATPT_SSP_MODE_TDM_PROVIDER;
			devfmt.clock_divider = 4;
			break;
		case 2:
		default:
			devfmt.mode = CATPT_SSP_MODE_I2S_PROVIDER;
			devfmt.clock_divider = 9;
			break;
		}
		break;

	case CATPT_SSP_IFACE_1:
		devfmt.mclk = CATPT_MCLK_OFF;
		devfmt.mode = CATPT_SSP_MODE_I2S_CONSUMER;
		devfmt.clock_divider = 0;
		break;
	}

	/* see if this is a new configuration */
	if (!memcmp(&cdev->devfmt[devfmt.iface], &devfmt, sizeof(devfmt)))
		return 0;

	pm_runtime_get_sync(cdev->dev);

	ret = catpt_ipc_set_device_format(cdev, &devfmt);

	pm_runtime_mark_last_busy(cdev->dev);
	pm_runtime_put_autosuspend(cdev->dev);

	if (ret)
		return CATPT_IPC_ERROR(ret);

	/* store device format set for given SSP */
	memcpy(&cdev->devfmt[devfmt.iface], &devfmt, sizeof(devfmt));
	return 0;
}

static struct snd_soc_dai_driver dai_drivers[] = {
/* FE DAIs */
{
	.name  = "System Pin",
	.id = CATPT_STRM_TYPE_SYSTEM,
	.ops = &catpt_fe_dai_ops,
	.playback = {
		.stream_name = "System Playback",
		.channels_min = 2,
		.channels_max = 2,
		.rates = SNDRV_PCM_RATE_48000,
		.formats = SNDRV_PCM_FMTBIT_S16_LE | SNDRV_PCM_FMTBIT_S24_LE,
	},
	.capture = {
		.stream_name = "Analog Capture",
		.channels_min = 2,
		.channels_max = 4,
		.rates = SNDRV_PCM_RATE_48000,
		.formats = SNDRV_PCM_FMTBIT_S16_LE | SNDRV_PCM_FMTBIT_S24_LE,
	},
},
{
	.name  = "Offload0 Pin",
	.id = CATPT_STRM_TYPE_RENDER,
	.ops = &catpt_fe_dai_ops,
	.playback = {
		.stream_name = "Offload0 Playback",
		.channels_min = 2,
		.channels_max = 2,
		.rates = SNDRV_PCM_RATE_8000_192000,
		.formats = SNDRV_PCM_FMTBIT_S16_LE | SNDRV_PCM_FMTBIT_S24_LE,
	},
},
{
	.name  = "Offload1 Pin",
	.id = CATPT_STRM_TYPE_RENDER,
	.ops = &catpt_fe_dai_ops,
	.playback = {
		.stream_name = "Offload1 Playback",
		.channels_min = 2,
		.channels_max = 2,
		.rates = SNDRV_PCM_RATE_8000_192000,
		.formats = SNDRV_PCM_FMTBIT_S16_LE | SNDRV_PCM_FMTBIT_S24_LE,
	},
},
{
	.name  = "Loopback Pin",
	.id = CATPT_STRM_TYPE_LOOPBACK,
	.ops = &catpt_fe_dai_ops,
	.capture = {
		.stream_name = "Loopback Capture",
		.channels_min = 2,
		.channels_max = 2,
		.rates = SNDRV_PCM_RATE_48000,
		.formats = SNDRV_PCM_FMTBIT_S16_LE | SNDRV_PCM_FMTBIT_S24_LE,
	},
},
{
	.name  = "Bluetooth Pin",
	.id = CATPT_STRM_TYPE_BLUETOOTH_RENDER,
	.ops = &catpt_fe_dai_ops,
	.playback = {
		.stream_name = "Bluetooth Playback",
		.channels_min = 1,
		.channels_max = 1,
		.rates = SNDRV_PCM_RATE_8000,
		.formats = SNDRV_PCM_FMTBIT_S16_LE,
	},
	.capture = {
		.stream_name = "Bluetooth Capture",
		.channels_min = 1,
		.channels_max = 1,
		.rates = SNDRV_PCM_RATE_8000,
		.formats = SNDRV_PCM_FMTBIT_S16_LE,
	},
},
/* BE DAIs */
{
	.name = "ssp0-port",
	.id = CATPT_SSP_IFACE_0,
	.pcm_new = catpt_dai_pcm_new,
	.playback = {
		.channels_min = 1,
		.channels_max = 8,
	},
	.capture = {
		.channels_min = 1,
		.channels_max = 8,
	},
},
{
	.name = "ssp1-port",
	.id = CATPT_SSP_IFACE_1,
	.pcm_new = catpt_dai_pcm_new,
	.playback = {
		.channels_min = 1,
		.channels_max = 8,
	},
	.capture = {
		.channels_min = 1,
		.channels_max = 8,
	},
},
};

#define DSP_VOLUME_MAX		S32_MAX /* 0db */
#define DSP_VOLUME_STEP_MAX	30

static u32 ctlvol_to_dspvol(u32 value)
{
	if (value > DSP_VOLUME_STEP_MAX)
		value = 0;
	return DSP_VOLUME_MAX >> (DSP_VOLUME_STEP_MAX - value);
}

static u32 dspvol_to_ctlvol(u32 volume)
{
	if (volume > DSP_VOLUME_MAX)
		return DSP_VOLUME_STEP_MAX;
	return volume ? __fls(volume) : 0;
}

static int catpt_set_dspvol(struct catpt_dev *cdev, u8 stream_id, long *ctlvol)
{
	u32 dspvol;
	int ret, i;

	for (i = 1; i < CATPT_CHANNELS_MAX; i++)
		if (ctlvol[i] != ctlvol[0])
			break;

	if (i == CATPT_CHANNELS_MAX) {
		dspvol = ctlvol_to_dspvol(ctlvol[0]);

		ret = catpt_ipc_set_volume(cdev, stream_id,
					   CATPT_ALL_CHANNELS_MASK, dspvol,
					   0, CATPT_AUDIO_CURVE_NONE);
	} else {
		for (i = 0; i < CATPT_CHANNELS_MAX; i++) {
			dspvol = ctlvol_to_dspvol(ctlvol[i]);

			ret = catpt_ipc_set_volume(cdev, stream_id,
						   i, dspvol,
						   0, CATPT_AUDIO_CURVE_NONE);
			if (ret)
				break;
		}
	}

	if (ret)
		return CATPT_IPC_ERROR(ret);
	return 0;
}

static int catpt_volume_info(struct snd_kcontrol *kcontrol,
			     struct snd_ctl_elem_info *uinfo)
{
	uinfo->type = SNDRV_CTL_ELEM_TYPE_INTEGER;
	uinfo->count = CATPT_CHANNELS_MAX;
	uinfo->value.integer.min = 0;
	uinfo->value.integer.max = DSP_VOLUME_STEP_MAX;
	return 0;
}

static int catpt_mixer_volume_get(struct snd_kcontrol *kcontrol,
				  struct snd_ctl_elem_value *ucontrol)
{
	struct snd_soc_component *component =
		snd_soc_kcontrol_component(kcontrol);
	struct catpt_dev *cdev = dev_get_drvdata(component->dev);
	u32 dspvol;
	int i;

	pm_runtime_get_sync(cdev->dev);

	for (i = 0; i < CATPT_CHANNELS_MAX; i++) {
		dspvol = catpt_mixer_volume(cdev, &cdev->mixer, i);
		ucontrol->value.integer.value[i] = dspvol_to_ctlvol(dspvol);
	}

	pm_runtime_mark_last_busy(cdev->dev);
	pm_runtime_put_autosuspend(cdev->dev);

	return 0;
}

static int catpt_mixer_volume_put(struct snd_kcontrol *kcontrol,
				  struct snd_ctl_elem_value *ucontrol)
{
	struct snd_soc_component *component =
		snd_soc_kcontrol_component(kcontrol);
	struct catpt_dev *cdev = dev_get_drvdata(component->dev);
	int ret;

	pm_runtime_get_sync(cdev->dev);

	ret = catpt_set_dspvol(cdev, cdev->mixer.mixer_hw_id,
			       ucontrol->value.integer.value);

	pm_runtime_mark_last_busy(cdev->dev);
	pm_runtime_put_autosuspend(cdev->dev);

	return ret;
}

static int catpt_stream_volume_get(struct snd_kcontrol *kcontrol,
				   struct snd_ctl_elem_value *ucontrol,
				   enum catpt_pin_id pin_id)
{
	struct snd_soc_component *component =
		snd_soc_kcontrol_component(kcontrol);
	struct catpt_dev *cdev = dev_get_drvdata(component->dev);
	struct catpt_stream_runtime *stream;
	long *ctlvol = (long *)kcontrol->private_value;
	u32 dspvol;
	int i;

	stream = catpt_stream_find(cdev, pin_id);
	if (!stream) {
		for (i = 0; i < CATPT_CHANNELS_MAX; i++)
			ucontrol->value.integer.value[i] = ctlvol[i];
		return 0;
	}

	pm_runtime_get_sync(cdev->dev);

	for (i = 0; i < CATPT_CHANNELS_MAX; i++) {
		dspvol = catpt_stream_volume(cdev, stream, i);
		ucontrol->value.integer.value[i] = dspvol_to_ctlvol(dspvol);
	}

	pm_runtime_mark_last_busy(cdev->dev);
	pm_runtime_put_autosuspend(cdev->dev);

	return 0;
}

static int catpt_stream_volume_put(struct snd_kcontrol *kcontrol,
				   struct snd_ctl_elem_value *ucontrol,
				   enum catpt_pin_id pin_id)
{
	struct snd_soc_component *component =
		snd_soc_kcontrol_component(kcontrol);
	struct catpt_dev *cdev = dev_get_drvdata(component->dev);
	struct catpt_stream_runtime *stream;
	long *ctlvol = (long *)kcontrol->private_value;
	int ret, i;

	stream = catpt_stream_find(cdev, pin_id);
	if (!stream) {
		for (i = 0; i < CATPT_CHANNELS_MAX; i++)
			ctlvol[i] = ucontrol->value.integer.value[i];
		return 0;
	}

	pm_runtime_get_sync(cdev->dev);

	ret = catpt_set_dspvol(cdev, stream->info.stream_hw_id,
			       ucontrol->value.integer.value);

	pm_runtime_mark_last_busy(cdev->dev);
	pm_runtime_put_autosuspend(cdev->dev);

	if (ret)
		return ret;

	for (i = 0; i < CATPT_CHANNELS_MAX; i++)
		ctlvol[i] = ucontrol->value.integer.value[i];
	return 0;
}

static int catpt_offload1_volume_get(struct snd_kcontrol *kctl,
				     struct snd_ctl_elem_value *uctl)
{
	return catpt_stream_volume_get(kctl, uctl, CATPT_PIN_ID_OFFLOAD1);
}

static int catpt_offload1_volume_put(struct snd_kcontrol *kctl,
				     struct snd_ctl_elem_value *uctl)
{
	return catpt_stream_volume_put(kctl, uctl, CATPT_PIN_ID_OFFLOAD1);
}

static int catpt_offload2_volume_get(struct snd_kcontrol *kctl,
				     struct snd_ctl_elem_value *uctl)
{
	return catpt_stream_volume_get(kctl, uctl, CATPT_PIN_ID_OFFLOAD2);
}

static int catpt_offload2_volume_put(struct snd_kcontrol *kctl,
				     struct snd_ctl_elem_value *uctl)
{
	return catpt_stream_volume_put(kctl, uctl, CATPT_PIN_ID_OFFLOAD2);
}

static int catpt_capture_volume_get(struct snd_kcontrol *kctl,
				    struct snd_ctl_elem_value *uctl)
{
	return catpt_stream_volume_get(kctl, uctl, CATPT_PIN_ID_CAPTURE1);
}

static int catpt_capture_volume_put(struct snd_kcontrol *kctl,
				    struct snd_ctl_elem_value *uctl)
{
	return catpt_stream_volume_put(kctl, uctl, CATPT_PIN_ID_CAPTURE1);
}

static int catpt_loopback_switch_get(struct snd_kcontrol *kcontrol,
				     struct snd_ctl_elem_value *ucontrol)
{
	ucontrol->value.integer.value[0] = *(bool *)kcontrol->private_value;
	return 0;
}

static int catpt_loopback_switch_put(struct snd_kcontrol *kcontrol,
				     struct snd_ctl_elem_value *ucontrol)
{
	struct snd_soc_component *component =
		snd_soc_kcontrol_component(kcontrol);
	struct catpt_dev *cdev = dev_get_drvdata(component->dev);
	struct catpt_stream_runtime *stream;
	bool mute;
	int ret;

	mute = (bool)ucontrol->value.integer.value[0];
	stream = catpt_stream_find(cdev, CATPT_PIN_ID_REFERENCE);
	if (!stream) {
		*(bool *)kcontrol->private_value = mute;
		return 0;
	}

	pm_runtime_get_sync(cdev->dev);

	ret = catpt_ipc_mute_loopback(cdev, stream->info.stream_hw_id, mute);

	pm_runtime_mark_last_busy(cdev->dev);
	pm_runtime_put_autosuspend(cdev->dev);

	if (ret)
		return CATPT_IPC_ERROR(ret);

	*(bool *)kcontrol->private_value = mute;
	return 0;
}

static int catpt_waves_switch_get(struct snd_kcontrol *kcontrol,
				  struct snd_ctl_elem_value *ucontrol)
{
	return 0;
}

static int catpt_waves_switch_put(struct snd_kcontrol *kcontrol,
				  struct snd_ctl_elem_value *ucontrol)
{
	return 0;
}

static int catpt_waves_param_get(struct snd_kcontrol *kcontrol,
				 unsigned int __user *bytes,
				 unsigned int size)
{
	return 0;
}

static int catpt_waves_param_put(struct snd_kcontrol *kcontrol,
				 const unsigned int __user *bytes,
				 unsigned int size)
{
	return 0;
}

static const SNDRV_CTL_TLVD_DECLARE_DB_SCALE(catpt_volume_tlv, -9000, 300, 1);

#define CATPT_VOLUME_CTL(kname, sname) \
{	.iface = SNDRV_CTL_ELEM_IFACE_MIXER, \
	.name = (kname), \
	.access = SNDRV_CTL_ELEM_ACCESS_TLV_READ | \
		  SNDRV_CTL_ELEM_ACCESS_READWRITE, \
	.info = catpt_volume_info, \
	.get = catpt_##sname##_volume_get, \
	.put = catpt_##sname##_volume_put, \
	.tlv.p = catpt_volume_tlv, \
	.private_value = (unsigned long) \
		&(long[CATPT_CHANNELS_MAX]) {0} }

static const struct snd_kcontrol_new component_kcontrols[] = {
/* Master volume (mixer stream) */
CATPT_VOLUME_CTL("Master Playback Volume", mixer),
/* Individual volume controls for offload and capture */
CATPT_VOLUME_CTL("Media0 Playback Volume", offload1),
CATPT_VOLUME_CTL("Media1 Playback Volume", offload2),
CATPT_VOLUME_CTL("Mic Capture Volume", capture),
SOC_SINGLE_BOOL_EXT("Loopback Mute", (unsigned long)&(bool[1]) {0},
		    catpt_loopback_switch_get, catpt_loopback_switch_put),
/* Enable or disable WAVES module */
SOC_SINGLE_BOOL_EXT("Waves Switch", 0,
		    catpt_waves_switch_get, catpt_waves_switch_put),
/* WAVES module parameter control */
SND_SOC_BYTES_TLV("Waves Set Param", 128,
		  catpt_waves_param_get, catpt_waves_param_put),
};

static const struct snd_soc_dapm_widget component_widgets[] = {
	SND_SOC_DAPM_AIF_IN("SSP0 CODEC IN", NULL, 0, SND_SOC_NOPM, 0, 0),
	SND_SOC_DAPM_AIF_OUT("SSP0 CODEC OUT", NULL, 0, SND_SOC_NOPM, 0, 0),
	SND_SOC_DAPM_AIF_IN("SSP1 BT IN", NULL, 0, SND_SOC_NOPM, 0, 0),
	SND_SOC_DAPM_AIF_OUT("SSP1 BT OUT", NULL, 0, SND_SOC_NOPM, 0, 0),

	SND_SOC_DAPM_MIXER("Playback VMixer", SND_SOC_NOPM, 0, 0, NULL, 0),
};

static const struct snd_soc_dapm_route component_routes[] = {
	{"Playback VMixer", NULL, "System Playback"},
	{"Playback VMixer", NULL, "Offload0 Playback"},
	{"Playback VMixer", NULL, "Offload1 Playback"},

	{"SSP0 CODEC OUT", NULL, "Playback VMixer"},

	{"Analog Capture", NULL, "SSP0 CODEC IN"},
	{"Loopback Capture", NULL, "SSP0 CODEC IN"},

	{"SSP1 BT OUT", NULL, "Bluetooth Playback"},
	{"Bluetooth Capture", NULL, "SSP1 BT IN"},
};

static const struct snd_soc_component_driver catpt_comp_driver = {
	.name = "catpt-platform",

	.pcm_construct = catpt_component_pcm_construct,
	.open = catpt_component_open,
	.pointer = catpt_component_pointer,

	.controls = component_kcontrols,
	.num_controls = ARRAY_SIZE(component_kcontrols),
	.dapm_widgets = component_widgets,
	.num_dapm_widgets = ARRAY_SIZE(component_widgets),
	.dapm_routes = component_routes,
	.num_dapm_routes = ARRAY_SIZE(component_routes),
};

int catpt_arm_stream_templates(struct catpt_dev *cdev)
{
	struct resource *res;
	u32 scratch_size = 0;
	int i, j;

	for (i = 0; i < ARRAY_SIZE(catpt_topology); i++) {
		struct catpt_stream_template *template;
		struct catpt_module_entry *entry;
		struct catpt_module_type *type;

		template = catpt_topology[i];
		template->persistent_size = 0;

		for (j = 0; j < template->num_entries; j++) {
			entry = &template->entries[j];
			type = &cdev->modules[entry->module_id];

			if (!type->loaded)
				return -ENOENT;

			entry->entry_point = type->entry_point;
			template->persistent_size += type->persistent_size;
			if (type->scratch_size > scratch_size)
				scratch_size = type->scratch_size;
		}
	}

	if (scratch_size) {
		/* allocate single scratch area for all modules */
		res = catpt_request_region(&cdev->dram, scratch_size);
		if (!res)
			return -EBUSY;
		cdev->scratch = res;
	}

	return 0;
}

int catpt_register_plat_component(struct catpt_dev *cdev)
{
	struct snd_soc_component *component;
	int ret;

	component = devm_kzalloc(cdev->dev, sizeof(*component), GFP_KERNEL);
	if (!component)
		return -ENOMEM;

	ret = snd_soc_component_initialize(component, &catpt_comp_driver,
					   cdev->dev);
	if (ret)
		return ret;

	component->name = catpt_comp_driver.name;
	return snd_soc_add_component(component, dai_drivers,
				     ARRAY_SIZE(dai_drivers));
}<|MERGE_RESOLUTION|>--- conflicted
+++ resolved
@@ -462,13 +462,6 @@
 	if (ret)
 		return CATPT_IPC_ERROR(ret);
 
-<<<<<<< HEAD
-	ret = catpt_dai_apply_usettings(dai, stream);
-	if (ret)
-		return ret;
-
-=======
->>>>>>> 598100be
 	stream->prepared = true;
 	return 0;
 }
