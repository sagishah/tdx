--- conflicted
+++ resolved
@@ -658,10 +658,6 @@
 		       sizeof(wm9090->pdata));
 
 	i2c_set_clientdata(i2c, wm9090);
-<<<<<<< HEAD
-	wm9090->control_data = i2c;
-=======
->>>>>>> 5927f947
 
 	ret =  snd_soc_register_codec(&i2c->dev,
 			&soc_codec_dev_wm9090,  NULL, 0);
